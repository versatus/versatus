--- conflicted
+++ resolved
@@ -185,19 +185,11 @@
 
 
     ///get pk from vrf crate
-<<<<<<< HEAD
     fn generate_pubkey(vrf: &mut ECVRF, secret_key: SecretKey) -> Result<Vec<u8>, InvalidVVRF> {
         match vrf.derive_public_key(&secret_key.secret_bytes()) {
             Ok(pk) => Ok(pk),
             Err(_) => Err(crate::vvrf::InvalidVVRF::InvalidPubKeyError),
         }
-=======
-    fn generate_pubkey(vrf: &mut ECVRF, secret_key: SecretKey) -> Vec<u8> {
-        let key = vrf.derive_public_key(&secret_key.secret_bytes()).unwrap();
-        key
->>>>>>> 0c69b082
-    }
-
     ///generate seed
     fn generate_seed(
         vrf: &mut ECVRF,
