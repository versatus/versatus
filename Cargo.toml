--- conflicted
+++ resolved
@@ -186,13 +186,10 @@
 laminar = "0.5.0"
 futures = { version = "0.3.24", features = ["thread-pool"] }
 qp2p = "0.30.0"
-<<<<<<< HEAD
 wiremock = "0.5.18"
 url = "2.3.1"
-=======
 bs58 = "0.4.0"
 ring = "0.16.20"
->>>>>>> db051fd3
 
 [dev-dependencies]
 cuckoofilter.workspace = true
