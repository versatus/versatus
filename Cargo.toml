[workspace.package]
authors = ["Versatus Labs <info@versatus.io>"]
homepage = "https://versatus.io"
repository = "https://github.com/versatus/versatus"
edition = "2021"
<<<<<<< HEAD
readme = "README.md"
default-run = "versa"

[profile.release]
opt-level = 3
lto = "thin"

[[bin]]
name = "versa"
path = "crates/cli/src/main.rs"

[[bin]]
name = "versa-wasm"
path = "crates/wasm_cli/src/main.rs"

[[bin]]
name = "versa-compute"
path = "crates/compute_agent/src/main.rs"

[[bin]]
name = "versa-storage"
path = "crates/storage_agent/src/main.rs"

[dependencies]
faucet = { workspace = true }
tokio = { workspace = true }
telemetry = { workspace = true }
cli = { workspace = true }
anyhow = { workspace = true }
node = { workspace = true }
vrrb_config = { workspace = true }
clap = { workspace = true }
wasm_loader = { workspace = true }
wasm_runtime = { workspace = true }
web3_pkg = { workspace = true }
platform = { workspace = true }
vrrb_rpc = { workspace = true }
primitives = { workspace = true }
sha2 = { workspace = true }
integral-db = { workspace = true }
service_config = { workspace = true }
serde_derive = { workspace = true }
serde_json = { workspace = true }
serde = { workspace = true }
sha3 = { workspace = true }
prometheus = { workspace = true }
hyper = { workspace = true }
hyper-rustls = { workspace = true }
rand = { workspace = true }
lazy_static = { workspace = true }
wasmer = { workspace = true }
metric_exporter = { workspace = true }
wallet = { workspace = true }
chrono = { workspace = true }
internal_rpc = { workspace = true }
=======
license = "MIT"
version = "0.1.0"
>>>>>>> 326284dd

[workspace]
members = [
  "crates/block",
  "crates/cli",
  "crates/compute_agent",
  "crates/compute_runtime",
  "crates/consensus",
  "crates/consensus/job_pool",
  "crates/consensus/job_scheduler",
  "crates/consensus/quorum",
  "crates/consensus/signer",
  "crates/consensus/vrrb_vrf",
  "crates/events",
  "crates/faucet",
  "crates/internal_rpc",
  "crates/mempool",
  "crates/metric_exporter",
  "crates/miner",
  "crates/node",
  "crates/platform",
  "crates/primitives",
  "crates/service_config",
  "crates/storage",
  "crates/storage/utils",
  "crates/storage/vrrbdb",
  "crates/telemetry",
  "crates/utils",
  "crates/vrrb_config",
  "crates/vrrb_core",
  "crates/vrrb_http",
  "crates/vrrb_rpc",
  "crates/wallet",
  "crates/wasm_cli",
  "crates/wasm_loader",
  "crates/wasm_runtime",
  "crates/web3_pkg",
  "crates/storage_agent"
]
exclude = ["benches"]
resolver = "2"

[workspace.dependencies]
# Internal crates
block = { path = "crates/block" }
events = { path = "crates/events" }
faucet = { path = "crates/faucet" }
internal_rpc = { path = "crates/internal_rpc" }
job_pool = { path = "crates/consensus/job_pool" }
job_scheduler = { path = "crates/consensus/job_scheduler" }
mempool = { path = "crates/mempool" }
miner = { path = "crates/miner" }
node = { path = "crates/node" }
platform = { path = "crates/platform" }
primitives = { path = "crates/primitives" }
quorum = { path = "crates/consensus/quorum" }
reward = { path = "crates/consensus/reward" }
service_config = { path = "crates/service_config" }
signer = { path = "crates/consensus/signer" }
storage = { path = "crates/storage" }
storage_utils = { path = "crates/storage/utils" }
telemetry = { path = "crates/telemetry" }
utils = { path = "crates/utils" }
validator = { path = "crates/validator" }
vrrbdb = { path = "crates/storage/vrrbdb" }
vrrb_config = { path = "crates/vrrb_config" }
vrrb_core = { path = "crates/vrrb_core" }
vrrb_http = { path = "crates/vrrb_http" }
vrrb_rpc = { path = "crates/vrrb_rpc" }
vrrb_vrf = { path = "crates/consensus/vrrb_vrf" }
wallet = { path = "crates/wallet" }
wasm_loader = { path = "crates/wasm_loader" }
wasm_runtime = { path = "crates/wasm_runtime" }
web3_pkg = { path = "crates/web3_pkg" }
metric_exporter = { path = "crates/metric_exporter" }
protocol = { path = "crates/protocol" }

# Github crates
bulldag = { git = "https://github.com/versatus/bulldag" }
dyswarm = { git = "https://github.com/versatus/dyswarm" }
hbbft = { git = "https://github.com/versatus/hbbft" }
integral-db = { git = "https://github.com/versatus/integral-db" }
kademlia-dht = { git = "https://github.com/versatus/kademlia-dht-rs" }
messr = { git = "https://github.com/versatus/messr" }
patriecia = { git = "https://github.com/versatus/patriecia" }
rendezvous_dht = { git = "https://github.com/versatus/rendezvous_dht" }
theater = { git = "https://github.com/versatus/theater" }

# External crates
anyhow = "1.0"
async-trait = "0.1"
axum = { version = "0.5", features = ["macros"] }
bincode = "1.3"
bitmask-enum = "2.2"
chrono = "0.4"
clap = { version = "3.2", features = ["derive"] }
crossbeam-channel = "0.5"
cuckoofilter = "0.5"
derive_builder = "0.12"
ethereum-types = "0.13"
hex = "0.4"
hyper = { version = "0.14", features = ["full"] }
indexmap = "1.9"
jsonrpsee = { version = "0.16", features = [
  "macros",
  "client-core",
  "server-core",
  "server",
  "http-client",
  "ws-client"
] }
lazy_static = "1.4"
lru_time_cache = "0.11"
once_cell = "1.16"
parking_lot = "0.12"
prometheus = { version = "0.13", features = ["process"] }
rand = { version = "0.8", features = ["std"] }
rand_chacha = "0.3"
rayon = "1.6"
reqwest = { version = "0.11", features = ["rustls-tls"] }
ritelinked = { version = "0.3", features = ["serde"] }
secp256k1 = { version = "0.25", features = [
  "rand",
  "serde",
  "bitcoin_hashes",
  "global-context",
] }
serde = { version = "1.0", features = ["derive"] }
serde_derive = "1.0"
serde_json = "1.0"
serial_test = "0.9"
sha2 = "0.10"
sha256 = "1.1"
thiserror = "1.0"
tokio = { version = "1.21", features = ["full"] }
uuid = { version = "1.3", features = ["v4", "serde"] }
wasmer = "4.0"
wasmer-wasix = "0.9"
wasmer-wasix-types = "0.9"
maglev = "0.2.1"
hyper-rustls = { version = "0.24", features = ["acceptor"] }
rustls = "0.21.10"
rustls-pemfile = "1.0.0"
tokio-util = "0.7.10"

[profile.release]
opt-level = 3
lto = "thin"<|MERGE_RESOLUTION|>--- conflicted
+++ resolved
@@ -3,66 +3,8 @@
 homepage = "https://versatus.io"
 repository = "https://github.com/versatus/versatus"
 edition = "2021"
-<<<<<<< HEAD
-readme = "README.md"
-default-run = "versa"
-
-[profile.release]
-opt-level = 3
-lto = "thin"
-
-[[bin]]
-name = "versa"
-path = "crates/cli/src/main.rs"
-
-[[bin]]
-name = "versa-wasm"
-path = "crates/wasm_cli/src/main.rs"
-
-[[bin]]
-name = "versa-compute"
-path = "crates/compute_agent/src/main.rs"
-
-[[bin]]
-name = "versa-storage"
-path = "crates/storage_agent/src/main.rs"
-
-[dependencies]
-faucet = { workspace = true }
-tokio = { workspace = true }
-telemetry = { workspace = true }
-cli = { workspace = true }
-anyhow = { workspace = true }
-node = { workspace = true }
-vrrb_config = { workspace = true }
-clap = { workspace = true }
-wasm_loader = { workspace = true }
-wasm_runtime = { workspace = true }
-web3_pkg = { workspace = true }
-platform = { workspace = true }
-vrrb_rpc = { workspace = true }
-primitives = { workspace = true }
-sha2 = { workspace = true }
-integral-db = { workspace = true }
-service_config = { workspace = true }
-serde_derive = { workspace = true }
-serde_json = { workspace = true }
-serde = { workspace = true }
-sha3 = { workspace = true }
-prometheus = { workspace = true }
-hyper = { workspace = true }
-hyper-rustls = { workspace = true }
-rand = { workspace = true }
-lazy_static = { workspace = true }
-wasmer = { workspace = true }
-metric_exporter = { workspace = true }
-wallet = { workspace = true }
-chrono = { workspace = true }
-internal_rpc = { workspace = true }
-=======
 license = "MIT"
 version = "0.1.0"
->>>>>>> 326284dd
 
 [workspace]
 members = [
