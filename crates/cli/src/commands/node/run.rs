--- conflicted
+++ resolved
@@ -301,10 +301,6 @@
 async fn run_blocking(node_config: NodeConfig) -> Result<()> {
     let (ctrl_tx, ctrl_rx) = tokio::sync::mpsc::unbounded_channel::<Event>();
 
-<<<<<<< HEAD
-    // let vrrb_node = Node::start(&node_config, ctrl_rx)
-=======
->>>>>>> 504b8bff
     let mut vrrb_node = Node::start(&node_config)
         .await
         .map_err(|_| CliError::Other(String::from("failed to listen for ctrl+c")))?;
