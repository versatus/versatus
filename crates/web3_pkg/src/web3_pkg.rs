use clap::clap_derive::ArgEnum;
use derive_builder::Builder;
use serde_derive::{Deserialize, Serialize};
<<<<<<< HEAD
use std::collections::HashMap;
use std::fmt;
=======
use std::fmt;
use std::fmt::Display;
>>>>>>> ea241080

/// An enum representing different flavours of package payload. In some cases, a package might
/// contain a smart contract (or potentially multiple smart contracts), in other cases it could be
/// a FaaS function destined for The Edge or a long-running cloud service. The runtime binaries
/// themselves are also packaged and shipped in this fashion too and are represented here.
#[derive(Debug, Default, Clone, Serialize, Deserialize, ArgEnum)]
#[serde(rename_all = "camelCase")]
pub enum Web3PackageType {
    /// Default is no executable payload (ie, documentation)
    #[default]
    None,
    /// A package containing binaries to be used for creating a smart contract runtime
    SmartContractRuntime,
    /// A package containing a smart contract
    SmartContract,
    /// A package containing a native-binary container runtime.
    NativeContainerRuntime,
}

impl fmt::Display for Web3PackageType {
    fn fmt(&self, f: &mut fmt::Formatter) -> fmt::Result {
        match &self {
            Self::SmartContract => {
                write!(f, "Smart Contract")
            }
            Self::SmartContractRuntime => {
                write!(f, "Smart Contract Runtime")
            }
            Self::NativeContainerRuntime => {
                write!(f, "Native Container Runtime")
            }
            Self::None => {
                write!(f, "Unknown")
            }
        }
    }
}

/// An enum representing different architectures/platforms a compute workload could be targetted
/// to.
#[derive(Debug, Default, Serialize, Deserialize, Clone, ArgEnum)]
#[serde(rename_all = "camelCase")]
pub enum Web3PackageArchitecture {
    /// Default is no executable architecture (ie, documentation)
    #[default]
    None,
    /// x64_64-unknown-linux-gnu target architecture
    Amd64Linux,
    /// x64_64-unknown-linux-musl target architecture
    Amd64Musl,
    /// aarch64-unknown-linux-gnu target architecture
    Aarch64Linux,
    /// aarch64-unknown-linux-musl target architecture
    Aarch64Musl,
    /// wasm32-wasi target architecture
    Wasm32Wasi,
}

impl fmt::Display for Web3PackageArchitecture {
    fn fmt(&self, f: &mut fmt::Formatter) -> fmt::Result {
        match &self {
            Self::None => {
                write!(f, "Arch independent")
            }
            Self::Amd64Musl => {
                write!(f, "x86_64 with MUSL libc")
            }
            Self::Amd64Linux => {
                write!(f, "x86_64 with glibc")
            }
            Self::Aarch64Musl => {
                write!(f, "ARM64 with MUSL libc")
            }
            Self::Aarch64Linux => {
                write!(f, "ARM64 with glibc")
            }
            Self::Wasm32Wasi => {
                write!(f, "WASM32 with WASI")
            }
        }
    }
}

/// A struct representing a content ID. Currently somewhat specific to IPFS CIDs and IPLD's
/// DAG-JSON format. The member name 'cid' is renamed by serde to '/' specifically to appease the
/// DAG-JSON gods.
#[derive(Default, Debug, Clone, Serialize, Deserialize)]
pub struct Web3ContentId {
    #[serde(rename = "/")]
    pub cid: String,
}

/// An enum representing the type of object within the package. This is only as accurate as the
/// package publisher makes it.
#[derive(Debug, Default, Serialize, Deserialize, Clone, ArgEnum, PartialEq, Eq)]
#[serde(rename_all = "camelCase")]
pub enum Web3ObjectType {
    #[default]
    None,
    /// The publisher is suggesting that this object is a document.
    Document,
    /// The publisher is suggesting that this object is an executable.
    Executable,
    /// The publisher is suggesting that this object is an image.
    Image,
    /// The publisher is suggesting that this object is malware.
    Malware,
}

/// A struct representing an object within a package -- usually a binary file that makes up a
/// compute job module.
#[derive(Default, Debug, Clone, Serialize, Deserialize, Builder)]
#[serde(rename_all = "camelCase")]
pub struct Web3PackageObject {
    /// The architecture that this object is targetted to for execution.
    pub object_arch: Web3PackageArchitecture,
    /// The path to the object on the local filesystem
    pub object_path: String,
    /// Annotation hinting at the type of object that this is.
    pub object_type: Web3ObjectType,
    /// The content ID of the object within IPFS
    pub object_cid: Web3ContentId,
    // User-defined annotations as key-value pairs
    pub object_annotations: HashMap<String, String>,
}

/// A structure representing the metadata of a compute package. A compute package may contain one
/// or more objects (see [Web3PackageObject] above) that represent binaries compatible with the
/// compute stack.
#[derive(Default, Debug, Clone, Serialize, Deserialize, Builder)]
#[serde(rename_all = "camelCase")]
pub struct Web3Package {
    /// Package management format version. Set internally.
    #[builder(default = "2")]
    #[builder(private)]
    pub api_version: u32,
    /// Package version as specified by the package maintainer.
    pub pkg_version: u32,
    /// A string representing the package name.
    pub pkg_name: String,
    /// A string representing the package author
    pub pkg_author: String,
    /// An enum representing the type of payload in this package.
    pub pkg_type: Web3PackageType,
    /// A vector of objects that this package contains
    pub pkg_objects: Vec<Web3PackageObject>,
    /// A vector of packages that this replaces. XXX: This could be problematic when exporting a
    /// DAG when there's a long history.
    pub pkg_replaces: Vec<Web3ContentId>,
<<<<<<< HEAD
    /// User-defined annotations as key-value pairs
    pub pkg_annotations: HashMap<String, String>,
=======
}

impl Display for Web3Package {
    fn fmt(&self, f: &mut fmt::Formatter<'_>) -> fmt::Result {
        writeln!(
            f,
            "Name: {}       Author: {}",
            self.pkg_name, self.pkg_author
        )?;
        writeln!(
            f,
            "Type: {:?}                 Package Version: {}",
            self.pkg_type, self.pkg_version
        )?;
        writeln!(f, "Objects:")?;
        for obj in &self.pkg_objects {
            writeln!(f, "     {}", obj.object_cid)?;
            writeln!(f, "     Architecture: {}", obj.object_arch)?;
            writeln!(f, "     Type: {:?}", obj.object_type)?;
            writeln!(f, "     Name: {}", obj.object_path)?;
        }

        Ok(())
    }
}

impl Display for Web3ContentId {
    fn fmt(&self, f: &mut fmt::Formatter<'_>) -> fmt::Result {
        write!(f, "Cid: {} ", self.cid)?;
        Ok(())
    }
}

impl Display for Web3PackageType {
    fn fmt(&self, f: &mut fmt::Formatter<'_>) -> fmt::Result {
        let display_name = match self {
            Web3PackageType::None => "None",
            Web3PackageType::SmartContractRuntime => "Smart Contract Runtime",
            Web3PackageType::SmartContract => "Smart Contract",
        };
        write!(f, "{}", display_name)
    }
}

impl Display for Web3PackageArchitecture {
    fn fmt(&self, f: &mut fmt::Formatter<'_>) -> fmt::Result {
        let display_name = match self {
            Web3PackageArchitecture::None => "None",
            Web3PackageArchitecture::Amd64Linux => "x64_64-unknown-linux-gnu",
            Web3PackageArchitecture::Amd64Musl => "x64_64-unknown-linux-musl",
            Web3PackageArchitecture::Aarch64Linux => "aarch64-unknown-linux-gnu",
            Web3PackageArchitecture::Aarch64Musl => "aarch64-unknown-linux-musl",
            Web3PackageArchitecture::Wasm32Wasi => "wasm32-wasi",
        };
        write!(f, "{}", display_name)
    }
>>>>>>> ea241080
}<|MERGE_RESOLUTION|>--- conflicted
+++ resolved
@@ -1,13 +1,9 @@
 use clap::clap_derive::ArgEnum;
 use derive_builder::Builder;
 use serde_derive::{Deserialize, Serialize};
-<<<<<<< HEAD
 use std::collections::HashMap;
 use std::fmt;
-=======
-use std::fmt;
 use std::fmt::Display;
->>>>>>> ea241080
 
 /// An enum representing different flavours of package payload. In some cases, a package might
 /// contain a smart contract (or potentially multiple smart contracts), in other cases it could be
@@ -157,10 +153,8 @@
     /// A vector of packages that this replaces. XXX: This could be problematic when exporting a
     /// DAG when there's a long history.
     pub pkg_replaces: Vec<Web3ContentId>,
-<<<<<<< HEAD
     /// User-defined annotations as key-value pairs
     pub pkg_annotations: HashMap<String, String>,
-=======
 }
 
 impl Display for Web3Package {
@@ -217,5 +211,4 @@
         };
         write!(f, "{}", display_name)
     }
->>>>>>> ea241080
 }