[package]
name = "utils"
version = "0.1.0"
edition = "2021"

# See more keys and their definitions at https://doc.rust-lang.org/cargo/reference/manifest.html

[dependencies]
secp256k1 = { version = "0.25.0", features = ["rand", "bitcoin-hashes"] }
<<<<<<< HEAD
sha256 = "1.0.2"
=======
sha256 = "1.0.2"
chrono = "0.4.23"
>>>>>>> 609d8474
<|MERGE_RESOLUTION|>--- conflicted
+++ resolved
@@ -7,9 +7,5 @@
 
 [dependencies]
 secp256k1 = { version = "0.25.0", features = ["rand", "bitcoin-hashes"] }
-<<<<<<< HEAD
 sha256 = "1.0.2"
-=======
-sha256 = "1.0.2"
-chrono = "0.4.23"
->>>>>>> 609d8474
+chrono = "0.4.23"