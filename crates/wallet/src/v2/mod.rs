--- conflicted
+++ resolved
@@ -140,21 +140,11 @@
         let addresses = self.addresses.clone();
         let sender_address = {
             if let Some(addr) = addresses.get(&address_number) {
-<<<<<<< HEAD
-                addr
+                addr.clone()
             } else if let Some(addr) = addresses.get(&0) {
-                addr
+                addr.clone()
             } else {
                 return Err(WalletError::Custom("wallet has no addresses".to_string()));
-=======
-                addr.clone()
-            } else {
-                if let Some(addr) = addresses.get(&0) {
-                    addr.clone()
-                } else {
-                    return Err(WalletError::Custom("wallet has no addresses".to_string()));
-                }
->>>>>>> efd6a6b5
             }
         };
 
