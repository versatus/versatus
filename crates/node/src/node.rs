use std::{net::SocketAddr, process::Command};

use events::{Event, EventMessage, EventPublisher, EventRouter, Topic};
use telemetry::info;
use tokio::{
    sync::mpsc::{channel, UnboundedReceiver},
    task::JoinHandle,
};
use vrrb_config::NodeConfig;
use vrrb_core::keypair::KeyPair;

use crate::{
    result::{NodeError, Result},
    runtime::{setup_runtime_components, RuntimeHandle},
    NodeType,
    RaptorHandle,
    RuntimeModuleState,
    SchedulerHandle,
};

/// Node represents a member of the VRRB network and it is responsible for
/// carrying out the different operations permitted within the chain.
pub struct Node {
    config: NodeConfig,

    // NOTE: core node features
    router_handle: JoinHandle<()>,
    running_status: RuntimeModuleState,
    control_rx: UnboundedReceiver<Event>,
    events_tx: EventPublisher,

    // TODO: make this private
    pub keypair: KeyPair,

    // NOTE: optional node components
    state_handle: RuntimeHandle,
    mempool_handle: RuntimeHandle,
    gossip_handle: RuntimeHandle,
    miner_handle: RuntimeHandle,
    jsonrpc_server_handle: RuntimeHandle,
    quorum_election_handle: RuntimeHandle,
    dag_handle: RuntimeHandle,
<<<<<<< HEAD
    _raptor_handle: RaptorHandle,
    _scheduler_handle: SchedulerHandle,
    _grpc_server_handle: RuntimeHandle,
=======
    raptor_handle: RaptorHandle,
    scheduler_handle: SchedulerHandle,
    grpc_server_handle: RuntimeHandle,
    node_gui_handle: RuntimeHandle,
>>>>>>> dc200740
}

pub type UnboundedControlEventReceiver = UnboundedReceiver<Event>;

impl Node {
    /// Initializes and returns a new Node instance
    pub async fn start(
        config: &NodeConfig,
        control_rx: UnboundedControlEventReceiver,
    ) -> Result<Self> {
        // Copy the original config to avoid overwriting the original
        let mut config = config.clone();

<<<<<<< HEAD
        if config.enable_ui {
            match Node::configure_node_ui(config.clone()) {
                Ok(_) => info!("Node UI is ready"),
                Err(e) => {
                    info!("Failed to start Node UI: {}", e);
                    info!("Node UI will not be available");
                },
            }
        }

=======
        let vm = None;
>>>>>>> dc200740
        let keypair = config.keypair.clone();

        let (events_tx, mut events_rx) = channel(events::DEFAULT_BUFFER);
        let mut router = EventRouter::new();
        router.add_topic(Topic::from("json-rpc-api-control"), Some(1));

        let runtime_components =
            setup_runtime_components(&config, &router, events_tx.clone()).await?;

        config = runtime_components.node_config;

        // TODO: report error from handle
        let router_handle = tokio::spawn(async move { router.start(&mut events_rx).await });

        info!("Node {} is ready", config.id);

        Ok(Self {
            config,
            keypair,
            events_tx,
            control_rx,
            router_handle,
            state_handle: runtime_components.state_handle,
            mempool_handle: runtime_components.mempool_handle,
            jsonrpc_server_handle: runtime_components.jsonrpc_server_handle,
            gossip_handle: runtime_components.gossip_handle,
            running_status: RuntimeModuleState::Stopped,
            miner_handle: runtime_components.miner_handle,
            quorum_election_handle: runtime_components.quorum_election_handle,
            dag_handle: runtime_components.dag_handle,
<<<<<<< HEAD
            _raptor_handle: runtime_components.raptor_handle,
            _scheduler_handle: runtime_components.scheduler_handle,
            _grpc_server_handle: runtime_components.grpc_server_handle,
=======
            raptor_handle: runtime_components.raptor_handle,
            scheduler_handle: runtime_components.scheduler_handle,
            grpc_server_handle: runtime_components.grpc_server_handle,
            node_gui_handle: runtime_components.node_gui_handle,
>>>>>>> dc200740
        })
    }

    pub async fn wait(mut self) -> anyhow::Result<()> {
        // TODO: notify bootstrap nodes that this node is joining the network so they
        // can add it to their peer list

        info!("Launching Node {}", self.id());

        self.running_status = RuntimeModuleState::Running;

        info!("Node {} is up and running", self.id());

        // NOTE: wait for stop signal
        self.control_rx
            .recv()
            .await
            .ok_or_else(|| NodeError::Other(String::from("failed to receive control signal")))?;

        info!("Node received stop signal");

        self.events_tx.send(Event::Stop.into()).await?;

        let message = EventMessage::new(Some("json-rpc-api-control".into()), Event::Stop);
        self.events_tx.send(message).await?;

        if let Some(handle) = self.state_handle {
            handle.await??;
            info!("Shutdown complete for State module ");
        }

        if let Some(handle) = self.mempool_handle {
            handle.await??;
            info!("Shutdown complete for Mempool module ");
        }

        if let Some(handle) = self.miner_handle {
            handle.await??;
            info!("Shutdown complete for Mining module ");
        }

        if let Some(handle) = self.gossip_handle {
            handle.await??;
            info!("Shutdown complete for Broadcast module");
        }

        if let Some(handle) = self.dag_handle {
            handle.await??;
            info!("Shutdown complete for Dag module");
        }

        if let Some(handle) = self.quorum_election_handle {
            handle.await??;
            info!("Shutdown complete for Quorum election module");
        }

        // TODO: refactor this into a tokio task
        // if let Some(handle) = self.raptor_handle {
        //     handle.join();
        //     info!("shutdown complete for raptorq module");
        // }

        if let Some(handle) = self.jsonrpc_server_handle {
            handle.await??;
            info!("rpc server shut down");
        }

        if let Some(handle) = self.node_gui_handle {
            handle.await??;
            info!("node gui shut down");
        }

        self.router_handle.await?;

        info!("node shutdown complete");

        self.running_status = RuntimeModuleState::Stopped;

        Ok(())
    }

    pub async fn config(&self) -> NodeConfig {
        self.config.clone()
    }

    /// Returns a string representation of the Node id
    pub fn id(&self) -> String {
        self.config.id.clone()
    }

    /// Returns the idx of the Node
    pub fn node_idx(&self) -> u16 {
        self.config.idx
    }

    #[deprecated(note = "use node_idx instead")]
    pub fn get_node_idx(&self) -> u16 {
        self.node_idx()
    }

    /// Returns the node's type
    pub fn node_type(&self) -> NodeType {
        self.config.node_type
    }

<<<<<<< HEAD
    fn configure_node_ui(config: NodeConfig) -> anyhow::Result<()> {
        info!("Configuring Node {}", &config.id);
        info!("Ensuring environment has required dependencies");

        match Command::new("npm").args(["version"]).status() {
            Ok(_) => info!("NodeJS is installed"),
            Err(e) => {
                return Err(NodeError::Other(format!("NodeJS is not installed: {}", e)).into());
            },
        }

        info!("Ensuring yarn is installed");

        match Command::new("yarn").args(["--version"]).status() {
            Ok(_) => info!("Yarn is installed"),
            Err(e) => {
                let install_yarn = Command::new("npm")
                    .args(["install", "-g", "yarn"])
                    .current_dir("infra/ui")
                    .output();

                match install_yarn {
                    Ok(_) => (),
                    Err(_) => {
                        return Err(
                            NodeError::Other(format!("Failed to install yarn: {}", e)).into()
                        );
                    },
                }
            },
        }

        info!("Installing dependencies");

        match Command::new("yarn")
            .args(["install"])
            .current_dir("infra/ui")
            .status()
        {
            Ok(_) => info!("Dependencies installed successfully"),
            Err(e) => {
                return Err(
                    NodeError::Other(format!("Failed to install dependencies: {}", e)).into(),
                );
            },
        }

        info!("Spawning UI");

        match Command::new("yarn")
            .args(["dev"])
            .current_dir("infra/ui")
            .spawn()
        {
            Ok(_) => info!("UI spawned successfully"),
            Err(e) => {
                return Err(NodeError::Other(format!("Failed to spawn UI: {}", e)).into());
            },
        }

        info!("Finished spawning UI");

        Ok(())
    }

=======
>>>>>>> dc200740
    #[deprecated(note = "use node_type instead")]
    pub fn get_node_type(&self) -> NodeType {
        self.node_type()
    }

    pub fn is_bootsrap(&self) -> bool {
        matches!(self.node_type(), NodeType::Bootstrap)
    }

    pub fn status(&self) -> RuntimeModuleState {
        self.running_status.clone()
    }

    pub fn keypair(&self) -> KeyPair {
        self.keypair.clone()
    }

    pub fn udp_gossip_address(&self) -> SocketAddr {
        self.config.udp_gossip_address
    }

    pub fn raprtorq_gossip_address(&self) -> SocketAddr {
        self.config.raptorq_gossip_address
    }

    pub fn bootstrap_node_addresses(&self) -> Vec<SocketAddr> {
        self.config.bootstrap_node_addresses.clone()
    }

    pub fn jsonrpc_server_address(&self) -> SocketAddr {
        self.config.jsonrpc_server_address
    }
}<|MERGE_RESOLUTION|>--- conflicted
+++ resolved
@@ -1,4 +1,4 @@
-use std::{net::SocketAddr, process::Command};
+use std::net::SocketAddr;
 
 use events::{Event, EventMessage, EventPublisher, EventRouter, Topic};
 use telemetry::info;
@@ -40,16 +40,10 @@
     jsonrpc_server_handle: RuntimeHandle,
     quorum_election_handle: RuntimeHandle,
     dag_handle: RuntimeHandle,
-<<<<<<< HEAD
     _raptor_handle: RaptorHandle,
     _scheduler_handle: SchedulerHandle,
     _grpc_server_handle: RuntimeHandle,
-=======
-    raptor_handle: RaptorHandle,
-    scheduler_handle: SchedulerHandle,
-    grpc_server_handle: RuntimeHandle,
     node_gui_handle: RuntimeHandle,
->>>>>>> dc200740
 }
 
 pub type UnboundedControlEventReceiver = UnboundedReceiver<Event>;
@@ -63,20 +57,6 @@
         // Copy the original config to avoid overwriting the original
         let mut config = config.clone();
 
-<<<<<<< HEAD
-        if config.enable_ui {
-            match Node::configure_node_ui(config.clone()) {
-                Ok(_) => info!("Node UI is ready"),
-                Err(e) => {
-                    info!("Failed to start Node UI: {}", e);
-                    info!("Node UI will not be available");
-                },
-            }
-        }
-
-=======
-        let vm = None;
->>>>>>> dc200740
         let keypair = config.keypair.clone();
 
         let (events_tx, mut events_rx) = channel(events::DEFAULT_BUFFER);
@@ -107,16 +87,10 @@
             miner_handle: runtime_components.miner_handle,
             quorum_election_handle: runtime_components.quorum_election_handle,
             dag_handle: runtime_components.dag_handle,
-<<<<<<< HEAD
             _raptor_handle: runtime_components.raptor_handle,
             _scheduler_handle: runtime_components.scheduler_handle,
             _grpc_server_handle: runtime_components.grpc_server_handle,
-=======
-            raptor_handle: runtime_components.raptor_handle,
-            scheduler_handle: runtime_components.scheduler_handle,
-            grpc_server_handle: runtime_components.grpc_server_handle,
             node_gui_handle: runtime_components.node_gui_handle,
->>>>>>> dc200740
         })
     }
 
@@ -222,74 +196,6 @@
         self.config.node_type
     }
 
-<<<<<<< HEAD
-    fn configure_node_ui(config: NodeConfig) -> anyhow::Result<()> {
-        info!("Configuring Node {}", &config.id);
-        info!("Ensuring environment has required dependencies");
-
-        match Command::new("npm").args(["version"]).status() {
-            Ok(_) => info!("NodeJS is installed"),
-            Err(e) => {
-                return Err(NodeError::Other(format!("NodeJS is not installed: {}", e)).into());
-            },
-        }
-
-        info!("Ensuring yarn is installed");
-
-        match Command::new("yarn").args(["--version"]).status() {
-            Ok(_) => info!("Yarn is installed"),
-            Err(e) => {
-                let install_yarn = Command::new("npm")
-                    .args(["install", "-g", "yarn"])
-                    .current_dir("infra/ui")
-                    .output();
-
-                match install_yarn {
-                    Ok(_) => (),
-                    Err(_) => {
-                        return Err(
-                            NodeError::Other(format!("Failed to install yarn: {}", e)).into()
-                        );
-                    },
-                }
-            },
-        }
-
-        info!("Installing dependencies");
-
-        match Command::new("yarn")
-            .args(["install"])
-            .current_dir("infra/ui")
-            .status()
-        {
-            Ok(_) => info!("Dependencies installed successfully"),
-            Err(e) => {
-                return Err(
-                    NodeError::Other(format!("Failed to install dependencies: {}", e)).into(),
-                );
-            },
-        }
-
-        info!("Spawning UI");
-
-        match Command::new("yarn")
-            .args(["dev"])
-            .current_dir("infra/ui")
-            .spawn()
-        {
-            Ok(_) => info!("UI spawned successfully"),
-            Err(e) => {
-                return Err(NodeError::Other(format!("Failed to spawn UI: {}", e)).into());
-            },
-        }
-
-        info!("Finished spawning UI");
-
-        Ok(())
-    }
-
-=======
->>>>>>> dc200740
     #[deprecated(note = "use node_type instead")]
     pub fn get_node_type(&self) -> NodeType {
         self.node_type()
