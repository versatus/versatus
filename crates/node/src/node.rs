use std::net::SocketAddr;

use events::{DirectedEvent, Event, EventRouter, Topic};
use telemetry::info;
use tokio::{
    sync::mpsc::{unbounded_channel, UnboundedReceiver, UnboundedSender},
    task::JoinHandle,
};
use trecho::vm::Cpu;
use vrrb_config::NodeConfig;
use vrrb_core::keypair::KeyPair;

use crate::{
    farmer_module::QuorumMember,
    result::{NodeError, Result},
    runtime::setup_runtime_components,
    NodeType,
    RuntimeModuleState,
};

/// Node represents a member of the VRRB network and it is responsible for
/// carrying out the different operations permitted within the chain.
#[derive(Debug)]
pub struct Node {
    config: NodeConfig,

    // NOTE: core node features
    event_router_handle: JoinHandle<()>,
    running_status: RuntimeModuleState,
    control_rx: UnboundedReceiver<Event>,
    events_tx: UnboundedSender<Event>,

    // TODO: make this private
    pub keypair: KeyPair,

    vm: Option<Cpu>,
    state_handle: Option<JoinHandle<Result<()>>>,
    mempool_handle: Option<JoinHandle<Result<()>>>,
    gossip_handle: Option<JoinHandle<Result<()>>>,
    miner_handle: Option<JoinHandle<Result<()>>>,
    jsonrpc_server_handle: Option<JoinHandle<Result<()>>>,
    dkg_handle: Option<JoinHandle<Result<()>>>,
    miner_election_handle: Option<JoinHandle<Result<()>>>,
    quorum_election_handle: Option<JoinHandle<Result<()>>>,
<<<<<<< HEAD
    indexer_handle: Option<JoinHandle<Result<()>>>,
=======
    farmer_handle: Option<JoinHandle<Result<()>>>,
    harvester_handle: Option<JoinHandle<Result<()>>>,
    raptor_handle: Option<std::thread::JoinHandle<bool>>,
    scheduler_handle: Option<std::thread::JoinHandle<()>>,
>>>>>>> db051fd3
}

impl Node {
    /// Initializes and returns a new Node instance
    pub async fn start(config: &NodeConfig, control_rx: UnboundedReceiver<Event>) -> Result<Self> {
        // Copy the original config to avoid overriding the original
        let mut config = config.clone();
        let vm = None;
        let keypair = config.keypair.clone();
        let (events_tx, mut events_rx) = unbounded_channel::<Event>();
        let mut event_router = Self::setup_event_routing_system();

<<<<<<< HEAD
        let mempool_events_rx = event_router.subscribe();
        let vrrbdb_events_rx = event_router.subscribe();
        let network_events_rx = event_router.subscribe();
        let controller_events_rx = event_router.subscribe();
        let miner_events_rx = event_router.subscribe();

        let farmer_events_rx = event_router.subscribe();
        let harvester_events_rx = event_router.subscribe();
        let mrc_events_rx = event_router.subscribe();
        let cm_events_rx = event_router.subscribe();
        let reputation_events_rx = event_router.subscribe();
        let jsonrpc_events_rx = event_router.subscribe();
        let dkg_events_rx = event_router.subscribe();
        let miner_election_events_rx = event_router.subscribe();
        let quorum_election_events_rx = event_router.subscribe();
        let indexer_events_rx = event_router.subscribe();
=======
        let mempool_events_rx = event_router.subscribe(&Topic::Storage);
        let vrrbdb_events_rx = event_router.subscribe(&Topic::Storage);
        let network_events_rx = event_router.subscribe(&Topic::Network);
        let controller_events_rx = event_router.subscribe(&Topic::Network);
        let miner_events_rx = event_router.subscribe(&Topic::Consensus);
        let miner_election_events_rx = event_router.subscribe(&Topic::Consensus);
        let quorum_election_events_rx = event_router.subscribe(&Topic::Network);
        let jsonrpc_events_rx = event_router.subscribe(&Topic::Control);
        let dkg_events_rx = event_router.subscribe(&Topic::Network);
        let farmer_events_rx = event_router.subscribe(&Topic::Consensus);
        let harvester_events_rx = event_router.subscribe(&Topic::Consensus);
>>>>>>> db051fd3

        let (
            updated_config,
            mempool_handle,
            state_handle,
            gossip_handle,
            jsonrpc_server_handle,
            miner_handle,
            dkg_handle,
            miner_election_handle,
            quorum_election_handle,
<<<<<<< HEAD
            indexer_handle,
=======
            farmer_handle,
            harvester_handle,
            scheduler_handle,
            raptor_handle,
>>>>>>> db051fd3
        ) = setup_runtime_components(
            &config,
            events_tx.clone(),
            mempool_events_rx,
            vrrbdb_events_rx,
            network_events_rx,
            controller_events_rx,
            miner_events_rx,
            jsonrpc_events_rx,
            dkg_events_rx,
            miner_election_events_rx,
            quorum_election_events_rx,
<<<<<<< HEAD
            indexer_events_rx,
=======
            farmer_events_rx,
            harvester_events_rx,
>>>>>>> db051fd3
        )
        .await?;

        config = updated_config;

        // TODO: report error from handle
        let event_router_handle =
            tokio::spawn(async move { event_router.start(&mut events_rx).await });

        Ok(Self {
            config,
            event_router_handle,
            running_status: RuntimeModuleState::Stopped,
            control_rx,
            events_tx,
            keypair,
            vm,
            state_handle,
            mempool_handle,
            gossip_handle,
            miner_handle,
            jsonrpc_server_handle,
            dkg_handle,
            miner_election_handle,
            quorum_election_handle,
<<<<<<< HEAD
            indexer_handle,
=======
            farmer_handle,
            harvester_handle,
            raptor_handle,
            scheduler_handle,
>>>>>>> db051fd3
        })
    }

    pub async fn wait(mut self) -> anyhow::Result<()> {
        // TODO: notify bootstrap nodes that this node is joining the network so they
        // can add it to their peer list

        self.running_status = RuntimeModuleState::Running;

        // NOTE: wait for stop signal
        self.control_rx
            .recv()
            .await
            .ok_or_else(|| NodeError::Other(String::from("failed to receive control signal")))?;

        info!("node received stop signal");

        self.events_tx.send(Event::Stop)?;

        if let Some(handle) = self.state_handle {
            handle.await??;
            info!("shutdown complete for state management module ");
        }

        if let Some(handle) = self.miner_handle {
            handle.await??;
            info!("shutdown complete for mining module ");
        }

        if let Some(handle) = self.gossip_handle {
            handle.await??;
            info!("shutdown complete for gossip module");
        }

        if let Some(handle) = self.jsonrpc_server_handle {
            handle.await??;
            info!("rpc server shut down");
        }

        self.event_router_handle.await?;

        info!("node shutdown complete");

        self.running_status = RuntimeModuleState::Stopped;

        Ok(())
    }

    pub async fn config(&self) -> NodeConfig {
        self.config.clone()
    }

    /// Returns a string representation of the Node id
    pub fn id(&self) -> String {
        self.config.id.clone()
    }

    /// Returns the idx of the Node
    pub fn node_idx(&self) -> u16 {
        self.config.idx
    }

    #[deprecated(note = "use node_idx instead")]
    pub fn get_node_idx(&self) -> u16 {
        self.node_idx()
    }

    /// Returns the node's type
    pub fn node_type(&self) -> NodeType {
        self.config.node_type
    }

    #[deprecated(note = "use node_type instead")]
    pub fn get_node_type(&self) -> NodeType {
        self.node_type()
    }

    pub fn is_bootsrap(&self) -> bool {
        matches!(self.node_type(), NodeType::Bootstrap)
    }

    pub fn status(&self) -> RuntimeModuleState {
        self.running_status.clone()
    }

    pub fn keypair(&self) -> KeyPair {
        self.keypair.clone()
    }

    pub fn udp_gossip_address(&self) -> SocketAddr {
        self.config.udp_gossip_address
    }

    pub fn raprtorq_gossip_address(&self) -> SocketAddr {
        self.config.raptorq_gossip_address
    }

    pub fn bootstrap_node_addresses(&self) -> Vec<SocketAddr> {
        self.config.bootstrap_node_addresses.clone()
    }

    pub fn jsonrpc_server_address(&self) -> SocketAddr {
        self.config.jsonrpc_server_address
    }

    fn setup_event_routing_system() -> EventRouter {
        let mut event_router = EventRouter::new(None);
        event_router.add_topic(Topic::Control, Some(1));
        event_router.add_topic(Topic::State, Some(1));
        event_router.add_topic(Topic::Network, Some(100));
        event_router.add_topic(Topic::Consensus, Some(100));
        event_router.add_topic(Topic::Storage, Some(100));
        event_router.add_topic(Topic::Throttle, Some(100));

        event_router
    }
}<|MERGE_RESOLUTION|>--- conflicted
+++ resolved
@@ -42,14 +42,11 @@
     dkg_handle: Option<JoinHandle<Result<()>>>,
     miner_election_handle: Option<JoinHandle<Result<()>>>,
     quorum_election_handle: Option<JoinHandle<Result<()>>>,
-<<<<<<< HEAD
-    indexer_handle: Option<JoinHandle<Result<()>>>,
-=======
     farmer_handle: Option<JoinHandle<Result<()>>>,
     harvester_handle: Option<JoinHandle<Result<()>>>,
     raptor_handle: Option<std::thread::JoinHandle<bool>>,
     scheduler_handle: Option<std::thread::JoinHandle<()>>,
->>>>>>> db051fd3
+    indexer_handle: Option<JoinHandle<Result<()>>>,
 }
 
 impl Node {
@@ -62,24 +59,6 @@
         let (events_tx, mut events_rx) = unbounded_channel::<Event>();
         let mut event_router = Self::setup_event_routing_system();
 
-<<<<<<< HEAD
-        let mempool_events_rx = event_router.subscribe();
-        let vrrbdb_events_rx = event_router.subscribe();
-        let network_events_rx = event_router.subscribe();
-        let controller_events_rx = event_router.subscribe();
-        let miner_events_rx = event_router.subscribe();
-
-        let farmer_events_rx = event_router.subscribe();
-        let harvester_events_rx = event_router.subscribe();
-        let mrc_events_rx = event_router.subscribe();
-        let cm_events_rx = event_router.subscribe();
-        let reputation_events_rx = event_router.subscribe();
-        let jsonrpc_events_rx = event_router.subscribe();
-        let dkg_events_rx = event_router.subscribe();
-        let miner_election_events_rx = event_router.subscribe();
-        let quorum_election_events_rx = event_router.subscribe();
-        let indexer_events_rx = event_router.subscribe();
-=======
         let mempool_events_rx = event_router.subscribe(&Topic::Storage);
         let vrrbdb_events_rx = event_router.subscribe(&Topic::Storage);
         let network_events_rx = event_router.subscribe(&Topic::Network);
@@ -91,7 +70,7 @@
         let dkg_events_rx = event_router.subscribe(&Topic::Network);
         let farmer_events_rx = event_router.subscribe(&Topic::Consensus);
         let harvester_events_rx = event_router.subscribe(&Topic::Consensus);
->>>>>>> db051fd3
+        let indexer_events_rx = event_router.subscribe();
 
         let (
             updated_config,
@@ -103,14 +82,11 @@
             dkg_handle,
             miner_election_handle,
             quorum_election_handle,
-<<<<<<< HEAD
-            indexer_handle,
-=======
             farmer_handle,
             harvester_handle,
             scheduler_handle,
             raptor_handle,
->>>>>>> db051fd3
+            indexer_handle,
         ) = setup_runtime_components(
             &config,
             events_tx.clone(),
@@ -123,12 +99,9 @@
             dkg_events_rx,
             miner_election_events_rx,
             quorum_election_events_rx,
-<<<<<<< HEAD
-            indexer_events_rx,
-=======
             farmer_events_rx,
             harvester_events_rx,
->>>>>>> db051fd3
+            indexer_events_rx,
         )
         .await?;
 
@@ -154,14 +127,11 @@
             dkg_handle,
             miner_election_handle,
             quorum_election_handle,
-<<<<<<< HEAD
-            indexer_handle,
-=======
             farmer_handle,
             harvester_handle,
             raptor_handle,
             scheduler_handle,
->>>>>>> db051fd3
+            indexer_handle,
         })
     }
 
