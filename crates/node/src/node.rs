use std::net::SocketAddr;

use events::{Event, EventRouter, Topic};
use telemetry::info;
use tokio::{
    sync::mpsc::{channel, UnboundedReceiver},
    task::JoinHandle,
};
use tokio_util::sync::CancellationToken;
use tracing::error;
use vrrb_config::NodeConfig;
use vrrb_core::keypair::KeyPair;

use crate::{
    result::Result,
    runtime::{setup_runtime_components, RuntimeHandle},
    NodeType,
    RaptorHandle,
    RuntimeModuleState,
    SchedulerHandle,
};

/// Node represents a member of the VRRB network and it is responsible for
/// carrying out the different operations permitted within the chain.
pub struct Node {
    config: NodeConfig,

<<<<<<< HEAD
=======
    // NOTE: core node features
>>>>>>> 0ea6c05e
    running_status: RuntimeModuleState,

    // TODO: make this private
    pub keypair: KeyPair,

    cancel_token: CancellationToken,
    runtime_control_handle: JoinHandle<Result<()>>,
}

pub type UnboundedControlEventReceiver = UnboundedReceiver<Event>;

impl Node {
    pub async fn start(config: &NodeConfig) -> Result<Self> {
        // Copy the original config to avoid overwriting the original
        let mut config = config.clone();

        info!("Launching Node {}", &config.id);

        let keypair = config.keypair.clone();

        let (events_tx, mut events_rx) = channel(events::DEFAULT_BUFFER);

        let mut router = EventRouter::new();
        router.add_topic(Topic::from("json-rpc-api-control"), Some(1));

        let cancel_token = CancellationToken::new();
        let cloned_token = cancel_token.clone();

        let runtime_components = setup_runtime_components(&config, &router, events_tx).await?;

        let runtime_component_handles = vec![
            runtime_components.state_handle,
            runtime_components.mempool_handle,
            runtime_components.jsonrpc_server_handle,
            runtime_components.gossip_handle,
            runtime_components.dkg_handle,
            runtime_components.miner_handle,
            runtime_components.miner_election_handle,
            runtime_components.quorum_election_handle,
            runtime_components.farmer_handle,
            runtime_components.harvester_handle,
            runtime_components.indexer_handle,
            runtime_components.dag_handle,
            runtime_components.grpc_server_handle,
            runtime_components.node_gui_handle,
        ];

        // TODO: report error from handle
        let router_handle = tokio::spawn(async move { router.start(&mut events_rx).await });

        let runtime_control_handle = tokio::spawn(Self::run_node_main_process(
            config.id.clone(),
            cloned_token,
            runtime_component_handles,
            router_handle,
            runtime_components.raptor_handle,
            runtime_components.scheduler_handle,
        ));

        let running_status = RuntimeModuleState::Running;

        info!("Node {} is ready", runtime_components.node_config.id);

        Ok(Self {
            config: runtime_components.node_config,
            running_status,
            keypair,
            cancel_token,
            runtime_control_handle,
        })
    }

    async fn run_node_main_process(
        id: String,
        cancel_token: CancellationToken,
        runtime_component_handles: Vec<RuntimeHandle>,
        router_handle: JoinHandle<()>,
        raptor_handle: RaptorHandle,
        scheduler_handle: SchedulerHandle,
    ) -> Result<()> {
        info!("Node {} is up and running", id);

        // NOTE: wait for stop signal
        cancel_token.cancelled().await;

        for handle in runtime_component_handles {
            if let Some(handle) = handle {
                handle.await??;
                info!("Shutdown complete for handle");
            }
        }

        router_handle.await?;
<<<<<<< HEAD

        if let Some(handle) = raptor_handle {
            if let Err(err) = handle.join() {
                error!("Raptor handle is not shutdown: {err:?}");
            }
        }

        if let Some(handle) = scheduler_handle {
            if let Err(err) = handle.join() {
                error!("Scheduler handle is not shutdown: {err:?}");
            }
        }

        info!("Shutdown complete");

=======

        if let Some(handle) = raptor_handle {
            if let Err(err) = handle.join() {
                error!("Raptor handle is not shutdown: {err:?}");
            }
        }

        if let Some(handle) = scheduler_handle {
            if let Err(err) = handle.join() {
                error!("Scheduler handle is not shutdown: {err:?}");
            }
        }

        info!("Shutdown complete");

>>>>>>> 0ea6c05e
        Ok(())
    }

    pub fn stop(&mut self) {
        self.running_status = RuntimeModuleState::Terminating;
        self.cancel_token.cancel();
        self.running_status = RuntimeModuleState::Stopped;
    }

    pub async fn config(&self) -> NodeConfig {
        self.config.clone()
    }

    /// Returns a string representation of the Node id
    pub fn id(&self) -> String {
        self.config.id.clone()
    }

    /// Returns the idx of the Node
    pub fn node_idx(&self) -> u16 {
        self.config.idx
    }

    /// Returns the node's type
    pub fn node_type(&self) -> NodeType {
        self.config.node_type
    }

    pub fn is_bootstrap(&self) -> bool {
        matches!(self.node_type(), NodeType::Bootstrap)
    }

    pub fn status(&self) -> RuntimeModuleState {
        self.running_status.clone()
    }

    pub fn keypair(&self) -> KeyPair {
        self.keypair.clone()
    }

    pub fn udp_gossip_address(&self) -> SocketAddr {
        self.config.udp_gossip_address
    }

    pub fn raprtorq_gossip_address(&self) -> SocketAddr {
        self.config.raptorq_gossip_address
    }

    pub fn bootstrap_node_addresses(&self) -> Vec<SocketAddr> {
        self.config.bootstrap_node_addresses.clone()
    }

    pub fn jsonrpc_server_address(&self) -> SocketAddr {
        self.config.jsonrpc_server_address
    }
}

// /// Initializes and returns a new Node instance
// // pub async fn start(
// //     config: &NodeConfig,
// //     control_rx: UnboundedControlEventReceiver,
// // ) -> Result<Self> {
// //     // Copy the original config to avoid overwriting the original
// //     let mut config = config.clone();
// //
// //     let vm = None;
// //     let keypair = config.keypair.clone();
// //
// //     let (events_tx, mut events_rx) = channel(events::DEFAULT_BUFFER);
// //     let mut router = EventRouter::new();
// //     router.add_topic(Topic::from("json-rpc-api-control"), Some(1));
// //
// //     let runtime_components =
// //         setup_runtime_components(&config, &router,
// events_tx.clone()).await?; //
// //     config = runtime_components.node_config;
// //
// //     // TODO: report error from handle
// //     let router_handle = tokio::spawn(async move { router.start(&mut
// events_rx).await }); //
// //     info!("Node {} is ready", config.id);
// //
// //     Ok(Self {
// //         config,
// //         vm,
// //         keypair,
// //         events_tx,
// //         control_rx,
// //         router_handle,
// //         state_handle: runtime_components.state_handle,
// //         mempool_handle: runtime_components.mempool_handle,
// //         jsonrpc_server_handle: runtime_components.jsonrpc_server_handle,
// //         gossip_handle: runtime_components.gossip_handle,
// //         dkg_handle: runtime_components.dkg_handle,
// //         running_status: RuntimeModuleState::Stopped,
// //         miner_handle: runtime_components.miner_handle,
// //         miner_election_handle: runtime_components.miner_election_handle,
// //         quorum_election_handle: runtime_components.quorum_election_handle,
// //         farmer_handle: runtime_components.farmer_handle,
// //         harvester_handle: runtime_components.harvester_handle,
// //         indexer_handle: runtime_components.indexer_handle,
// //         dag_handle: runtime_components.dag_handle,
// //         raptor_handle: runtime_components.raptor_handle,
// //         scheduler_handle: runtime_components.scheduler_handle,
// //         grpc_server_handle: runtime_components.grpc_server_handle,
// //         node_gui_handle: runtime_components.node_gui_handle,
// //     })
// // }
//
// // pub async fn wait(mut self) -> anyhow::Result<()> {
// //     // TODO: notify bootstrap nodes that this node is joining the network
// so they //     // can add it to their peer list
// //
// //     info!("Launching Node {}", self.id());
// //
// //     self.running_status = RuntimeModuleState::Running;
// //
// //     info!("Node {} is up and running", self.id());
// //
// //     // NOTE: wait for stop signal
// //     self.control_rx
// //         .recv()
// //         .await
// //         .ok_or_else(|| NodeError::Other(String::from("failed to receive
// control signal")))?; //
// //     info!("Node received stop signal");
// //
// //     self.events_tx.send(Event::Stop.into()).await?;
// //
// //     let message = EventMessage::new(Some("json-rpc-api-control".into()),
// Event::Stop); //     self.events_tx.send(message).await?;
// //
// //     if let Some(handle) = self.state_handle {
// //         handle.await??;
// //         info!("Shutdown complete for State module ");
// //     }
// //
// //     if let Some(handle) = self.mempool_handle {
// //         handle.await??;
// //         info!("Shutdown complete for Mempool module ");
// //     }
// //
// //     if let Some(handle) = self.miner_handle {
// //         handle.await??;
// //         info!("Shutdown complete for Mining module ");
// //     }
// //
// //     if let Some(handle) = self.gossip_handle {
// //         handle.await??;
// //         info!("Shutdown complete for Broadcast module");
// //     }
// //
// //     if let Some(handle) = self.dag_handle {
// //         handle.await??;
// //         info!("Shutdown complete for Dag module");
// //     }
// //
// //     if let Some(handle) = self.quorum_election_handle {
// //         handle.await??;
// //         info!("Shutdown complete for Quorum election module");
// //     }
// //
// //     // TODO: refactor this into a tokio task
// //     // if let Some(handle) = self.raptor_handle {
// //     //     handle.join();
// //     //     info!("shutdown complete for raptorq module");
// //     // }
// //
// //     if let Some(handle) = self.jsonrpc_server_handle {
// //         handle.await??;
// //         info!("rpc server shut down");
// //     }
// //
// //     if let Some(handle) = self.node_gui_handle {
// //         handle.await??;
// //         info!("node gui shut down");
// //     }
// //
// //     self.router_handle.await?;
// //
// //     info!("node shutdown complete");
// //
// //     self.running_status = RuntimeModuleState::Stopped;
// //
// //     Ok(())
// // }<|MERGE_RESOLUTION|>--- conflicted
+++ resolved
@@ -25,10 +25,7 @@
 pub struct Node {
     config: NodeConfig,
 
-<<<<<<< HEAD
-=======
     // NOTE: core node features
->>>>>>> 0ea6c05e
     running_status: RuntimeModuleState,
 
     // TODO: make this private
@@ -122,7 +119,6 @@
         }
 
         router_handle.await?;
-<<<<<<< HEAD
 
         if let Some(handle) = raptor_handle {
             if let Err(err) = handle.join() {
@@ -137,24 +133,6 @@
         }
 
         info!("Shutdown complete");
-
-=======
-
-        if let Some(handle) = raptor_handle {
-            if let Err(err) = handle.join() {
-                error!("Raptor handle is not shutdown: {err:?}");
-            }
-        }
-
-        if let Some(handle) = scheduler_handle {
-            if let Err(err) = handle.join() {
-                error!("Scheduler handle is not shutdown: {err:?}");
-            }
-        }
-
-        info!("Shutdown complete");
-
->>>>>>> 0ea6c05e
         Ok(())
     }
 
