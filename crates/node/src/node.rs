use std::net::SocketAddr;

use events::{Event, EventRouter, Topic};
use telemetry::info;
use tokio::{
    sync::mpsc::{unbounded_channel, UnboundedReceiver, UnboundedSender},
    task::JoinHandle,
};
use trecho::vm::Cpu;
use vrrb_config::NodeConfig;
use vrrb_core::keypair::KeyPair;

use crate::{
    result::{NodeError, Result},
    runtime::setup_runtime_components,
    NodeType,
    RuntimeModuleState,
};

/// Node represents a member of the VRRB network and it is responsible for
/// carrying out the different operations permitted within the chain.
#[derive(Debug)]
pub struct Node {
    config: NodeConfig,

    // NOTE: core node features
    event_router_handle: JoinHandle<()>,
    running_status: RuntimeModuleState,
    control_rx: UnboundedReceiver<Event>,
    events_tx: UnboundedSender<Event>,

    // TODO: make this private
    pub keypair: KeyPair,

    // NOTE: optional node components
    vm: Option<Cpu>,
    state_handle: Option<JoinHandle<Result<()>>>,
    mempool_handle: Option<JoinHandle<Result<()>>>,
    gossip_handle: Option<JoinHandle<Result<()>>>,
    miner_handle: Option<JoinHandle<Result<()>>>,
    jsonrpc_server_handle: Option<JoinHandle<Result<()>>>,
    dkg_handle: Option<JoinHandle<Result<()>>>,
    miner_election_handle: Option<JoinHandle<Result<()>>>,
    quorum_election_handle: Option<JoinHandle<Result<()>>>,
<<<<<<< HEAD
    farmer_handle: Option<JoinHandle<Result<()>>>,
=======
    indexer_handle: Option<JoinHandle<Result<()>>>,
>>>>>>> f4fb6bdc
}

impl Node {
    /// Initializes and returns a new Node instance
    pub async fn start(config: &NodeConfig, control_rx: UnboundedReceiver<Event>) -> Result<Self> {
        // Copy the original config to avoid overriding the original
        let mut config = config.clone();

        let vm = None;
        let keypair = config.keypair.clone();

        let (events_tx, mut events_rx) = unbounded_channel::<Event>();
        let mut event_router = Self::setup_event_routing_system();

        let mempool_events_rx = event_router.subscribe();
        let vrrbdb_events_rx = event_router.subscribe();
        let network_events_rx = event_router.subscribe();
        let controller_events_rx = event_router.subscribe();
        let miner_events_rx = event_router.subscribe();
        let farmer_events_rx = event_router.subscribe();
        let jsonrpc_events_rx = event_router.subscribe();
        let dkg_events_rx = event_router.subscribe();
        let miner_election_events_rx = event_router.subscribe();
        let quorum_election_events_rx = event_router.subscribe();
        let indexer_events_rx = event_router.subscribe();

        let (
            updated_config,
            mempool_handle,
            state_handle,
            gossip_handle,
            jsonrpc_server_handle,
            miner_handle,
            dkg_handle,
            miner_election_handle,
            quorum_election_handle,
<<<<<<< HEAD
            farmer_handle,
=======
            indexer_handle,
>>>>>>> f4fb6bdc
        ) = setup_runtime_components(
            &config,
            events_tx.clone(),
            mempool_events_rx,
            vrrbdb_events_rx,
            network_events_rx,
            controller_events_rx,
            miner_events_rx,
            jsonrpc_events_rx,
            dkg_events_rx,
            miner_election_events_rx,
            quorum_election_events_rx,
<<<<<<< HEAD
            farmer_events_rx,
=======
            indexer_events_rx,
>>>>>>> f4fb6bdc
        )
        .await?;

        config = updated_config;

        // TODO: report error from handle
        let event_router_handle =
            tokio::spawn(async move { event_router.start(&mut events_rx).await });

        Ok(Self {
            config,
            vm,
            event_router_handle,
            state_handle,
            mempool_handle,
            jsonrpc_server_handle,
            gossip_handle,
            dkg_handle,
            running_status: RuntimeModuleState::Stopped,
            control_rx,
            events_tx,
            miner_handle,
            keypair,
            miner_election_handle,
            quorum_election_handle,
<<<<<<< HEAD
            farmer_handle,
=======
            indexer_handle,
>>>>>>> f4fb6bdc
        })
    }

    pub async fn wait(mut self) -> anyhow::Result<()> {
        // TODO: notify bootstrap nodes that this node is joining the network so they
        // can add it to their peer list

        self.running_status = RuntimeModuleState::Running;

        // NOTE: wait for stop signal
        self.control_rx
            .recv()
            .await
            .ok_or_else(|| NodeError::Other(String::from("failed to receive control signal")))?;

        info!("node received stop signal");

        self.events_tx.send(Event::Stop)?;

        if let Some(handle) = self.state_handle {
            handle.await??;
            info!("shutdown complete for state management module ");
        }

        if let Some(handle) = self.miner_handle {
            handle.await??;
            info!("shutdown complete for mining module ");
        }

        if let Some(handle) = self.gossip_handle {
            handle.await??;
            info!("shutdown complete for gossip module");
        }

        if let Some(handle) = self.jsonrpc_server_handle {
            handle.await??;
            info!("rpc server shut down");
        }

        self.event_router_handle.await?;

        info!("node shutdown complete");

        self.running_status = RuntimeModuleState::Stopped;

        Ok(())
    }

    pub async fn config(&self) -> NodeConfig {
        self.config.clone()
    }

    /// Returns a string representation of the Node id
    pub fn id(&self) -> String {
        self.config.id.clone()
    }

    /// Returns the idx of the Node
    pub fn node_idx(&self) -> u16 {
        self.config.idx
    }

    #[deprecated(note = "use node_idx instead")]
    pub fn get_node_idx(&self) -> u16 {
        self.node_idx()
    }

    /// Returns the node's type
    pub fn node_type(&self) -> NodeType {
        self.config.node_type
    }

    #[deprecated(note = "use node_type instead")]
    pub fn get_node_type(&self) -> NodeType {
        self.node_type()
    }

    pub fn is_bootsrap(&self) -> bool {
        matches!(self.node_type(), NodeType::Bootstrap)
    }

    pub fn status(&self) -> RuntimeModuleState {
        self.running_status.clone()
    }

    pub fn keypair(&self) -> KeyPair {
        self.keypair.clone()
    }

    pub fn udp_gossip_address(&self) -> SocketAddr {
        self.config.udp_gossip_address
    }

    pub fn raprtorq_gossip_address(&self) -> SocketAddr {
        self.config.raptorq_gossip_address
    }

    pub fn bootstrap_node_addresses(&self) -> Vec<SocketAddr> {
        self.config.bootstrap_node_addresses.clone()
    }

    pub fn jsonrpc_server_address(&self) -> SocketAddr {
        self.config.jsonrpc_server_address
    }

    fn setup_event_routing_system() -> EventRouter {
        let mut event_router = EventRouter::new(None);
        event_router.add_topic(Topic::Control, Some(1));
        event_router.add_topic(Topic::State, Some(1));
        event_router.add_topic(Topic::Network, Some(100));
        event_router.add_topic(Topic::Consensus, Some(100));
        event_router.add_topic(Topic::Storage, Some(100));
        event_router.add_topic(Topic::Throttle, Some(100));

        event_router
    }
}<|MERGE_RESOLUTION|>--- conflicted
+++ resolved
@@ -42,11 +42,8 @@
     dkg_handle: Option<JoinHandle<Result<()>>>,
     miner_election_handle: Option<JoinHandle<Result<()>>>,
     quorum_election_handle: Option<JoinHandle<Result<()>>>,
-<<<<<<< HEAD
     farmer_handle: Option<JoinHandle<Result<()>>>,
-=======
     indexer_handle: Option<JoinHandle<Result<()>>>,
->>>>>>> f4fb6bdc
 }
 
 impl Node {
@@ -83,11 +80,8 @@
             dkg_handle,
             miner_election_handle,
             quorum_election_handle,
-<<<<<<< HEAD
             farmer_handle,
-=======
             indexer_handle,
->>>>>>> f4fb6bdc
         ) = setup_runtime_components(
             &config,
             events_tx.clone(),
@@ -100,11 +94,8 @@
             dkg_events_rx,
             miner_election_events_rx,
             quorum_election_events_rx,
-<<<<<<< HEAD
             farmer_events_rx,
-=======
             indexer_events_rx,
->>>>>>> f4fb6bdc
         )
         .await?;
 
@@ -130,11 +121,8 @@
             keypair,
             miner_election_handle,
             quorum_election_handle,
-<<<<<<< HEAD
             farmer_handle,
-=======
             indexer_handle,
->>>>>>> f4fb6bdc
         })
     }
 
