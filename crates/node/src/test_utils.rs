use std::{
    collections::{BTreeMap, BTreeSet, HashMap, HashSet, VecDeque},
    env,
    net::{IpAddr, Ipv4Addr, SocketAddr},
    sync::{Arc, RwLock},
    time::Duration,
};

use async_trait::async_trait;
use block::{Block, BlockHash, ClaimHash, GenesisBlock, InnerBlock, ProposalBlock};
use bulldag::{graph::BullDag, vertex::Vertex};

use events::EventPublisher;
pub use miner::test_helpers::{create_address, create_claim, create_miner};
use primitives::{
    generate_account_keypair, Address, KademliaPeerId, NodeId, NodeType, QuorumKind, RawSignature,
    Round, ValidatorSecretKey,
};
use secp256k1::{Message, PublicKey, SecretKey};
use storage::vrrbdb::Claims;
use uuid::Uuid;
use vrrb_config::{
    BootstrapQuorumConfig, NodeConfig, NodeConfigBuilder, QuorumMember, QuorumMembershipConfig,
    ThresholdConfig,
};
use vrrb_core::{
    account::Account, claim::Claim, keypair::Keypair,
    transactions::transfer::generate_transfer_digest_vec,
};
use vrrb_rpc::rpc::{api::RpcApiClient, client::create_client};

use crate::{
    data_store::DataStore, network::NetworkEvent, node_runtime::NodeRuntime,
    state_reader::StateReader, Node, NodeError, Result,
};

pub fn create_mock_full_node_config() -> NodeConfig {
    let data_dir = env::temp_dir();
    let id = Uuid::new_v4().simple().to_string();

    let temp_dir_path = std::env::temp_dir();
    let db_path = temp_dir_path.join(vrrb_core::helpers::generate_random_string());

    let http_api_address = SocketAddr::new(IpAddr::V4(Ipv4Addr::new(127, 0, 0, 1)), 0);
    let jsonrpc_server_address = SocketAddr::new(IpAddr::V4(Ipv4Addr::new(127, 0, 0, 1)), 0);
    let rendezvous_local_address = SocketAddr::new(IpAddr::V4(Ipv4Addr::new(127, 0, 0, 1)), 0);
    let rendezvous_server_address = SocketAddr::new(IpAddr::V4(Ipv4Addr::new(127, 0, 0, 1)), 0);
    let grpc_server_address = SocketAddr::new(IpAddr::V4(Ipv4Addr::new(127, 0, 0, 1)), 50051);
    let public_ip_address = SocketAddr::new(IpAddr::V4(Ipv4Addr::new(127, 0, 0, 1)), 0);
    let udp_gossip_address = SocketAddr::new(IpAddr::V4(Ipv4Addr::new(127, 0, 0, 1)), 0);
    let raptorq_gossip_address = SocketAddr::new(IpAddr::V4(Ipv4Addr::new(127, 0, 0, 1)), 0);
    let kademlia_liveness_address = SocketAddr::new(IpAddr::V4(Ipv4Addr::new(127, 0, 0, 1)), 0);

    let default_node_config = NodeConfig::default();

    NodeConfigBuilder::default()
        .id(id)
        .data_dir(data_dir)
        .db_path(db_path)
        .node_type(NodeType::Bootstrap)
        .bootstrap_config(None)
        .http_api_address(http_api_address)
        .http_api_title(String::from("HTTP Node API"))
        .http_api_version(String::from("1.0"))
        .http_api_shutdown_timeout(Some(Duration::from_secs(5)))
        .jsonrpc_server_address(jsonrpc_server_address)
        .keypair(Keypair::random())
        .rendezvous_local_address(rendezvous_local_address)
        .rendezvous_server_address(rendezvous_server_address)
        .udp_gossip_address(udp_gossip_address)
        .raptorq_gossip_address(raptorq_gossip_address)
        .kademlia_peer_id(Some(KademliaPeerId::rand()))
        .kademlia_liveness_address(kademlia_liveness_address)
        .public_ip_address(public_ip_address)
        .grpc_server_address(grpc_server_address)
        .disable_networking(false)
        .quorum_config(None)
        .bootstrap_quorum_config(None)
        .threshold_config(ThresholdConfig::default())
        .build()
        .unwrap()
}

#[deprecated]
pub fn create_mock_full_node_config_with_bootstrap(
    bootstrap_node_addresses: Vec<SocketAddr>,
) -> NodeConfig {
    let mut node_config = create_mock_full_node_config();

    node_config
}

#[deprecated]
pub fn create_mock_bootstrap_node_config() -> NodeConfig {
    let mut node_config = create_mock_full_node_config();

    node_config
}

pub fn produce_accounts(n: usize) -> Vec<(Address, Option<Account>)> {
    (0..n)
        .map(|_| {
            let kp = generate_account_keypair();
            let mut account = Some(Account::new(kp.1));
            account
                .as_mut()
                .unwrap()
                .set_credits(1_000_000_000_000_000_000_000_000_000u128);
            (Address::new(kp.1), account)
        })
        .collect()
}

fn produce_random_claims(n: usize) -> HashSet<Claim> {
    (0..n)
        .map(|_| {
            let kp = Keypair::random();
            let address = Address::new(kp.miner_kp.1);
            let ip_address = "127.0.0.1:8080".parse::<SocketAddr>().unwrap();
            let signature = Claim::signature_for_valid_claim(
                kp.miner_kp.1,
                ip_address,
                kp.get_miner_secret_key().secret_bytes().to_vec(),
            )
            .unwrap();

            Claim::new(
                kp.miner_kp.1,
                address,
                ip_address,
                signature,
                NodeId::default(),
            )
            .unwrap()
        })
        .collect()
}

fn produce_random_txs(accounts: &Vec<(Address, Option<Account>)>) -> HashSet<TransactionKind> {
    accounts
        .clone()
        .iter()
        .enumerate()
        .map(|(idx, (address, account))| {
            let receiver = if (idx + 1) == accounts.len() {
                accounts[0].clone()
            } else {
                accounts[idx + 1].clone()
            };

            let mut validators: Vec<(String, bool)> = vec![];

            accounts.clone().iter().for_each(|validator| {
                if (validator.clone() != receiver)
                    && (validator.clone() != (address.clone(), account.clone()))
                {
                    let pk = validator.clone().0.public_key().to_string();
                    validators.push((pk, true));
                }
            });
            create_txn_from_accounts((address.clone(), account.clone()), receiver.0, validators)
        })
        .collect()
}

pub fn produce_genesis_block() -> GenesisBlock {
    let genesis = miner::test_helpers::mine_genesis();
    genesis.unwrap()
}

pub fn produce_proposal_blocks(
    last_block_hash: BlockHash,
    accounts: Vec<(Address, Option<Account>)>,
    n: usize,
    ntx: usize,
) -> Vec<ProposalBlock> {
    (0..n)
        .map(|_| {
            let kp = Keypair::random();
            let address = Address::new(kp.miner_kp.1);
            let ip_address = "127.0.0.1:8080".parse::<SocketAddr>().unwrap();
            let signature = Claim::signature_for_valid_claim(
                kp.miner_kp.1,
                ip_address,
                kp.get_miner_secret_key().secret_bytes().to_vec(),
            )
            .unwrap();

            let from = Claim::new(
                kp.miner_kp.1,
                address,
                ip_address,
                signature,
                NodeId::default(),
            )
            .unwrap();
            let txs = produce_random_txs(&accounts);
            let claims = produce_random_claims(ntx);

            let txn_list = txs
                .into_iter()
                .map(|txn| {
                    let digest = txn.id();

                    let certified_txn = QuorumCertifiedTxn::new(
                        Vec::new(),
                        Vec::new(),
                        txn,
                        RawSignature::new(),
                        true,
                    );

                    (digest, certified_txn)
                })
                .collect();

            let claim_list = claims
                .into_iter()
                .map(|claim| (claim.hash, claim))
                .collect();

            let keypair = Keypair::random();

            ProposalBlock::build(
                last_block_hash.clone(),
                0,
                0,
                txn_list,
                claim_list,
                from,
                keypair.get_miner_secret_key(),
            )
        })
        .collect()
}

pub fn produce_convergence_block(dag: Arc<RwLock<BullDag<Block, BlockHash>>>) -> Option<BlockHash> {
    let keypair = Keypair::random();
    let mut miner = miner::test_helpers::create_miner_from_keypair(&keypair);
    miner.dag = dag.clone();
    let last_block = miner::test_helpers::get_genesis_block_from_dag(dag.clone());

    if let Some(block) = last_block {
        miner.last_block = Some(Arc::new(block));
    }

    if let Ok(cblock) = miner.try_mine() {
        if let Block::Convergence { ref block } = cblock.clone() {
            let cvtx: Vertex<Block, String> = cblock.into();
            let mut edges: Vec<(Vertex<Block, String>, Vertex<Block, String>)> = vec![];
            if let Ok(guard) = dag.read() {
                block.clone().get_ref_hashes().iter().for_each(|t| {
                    if let Some(pvtx) = guard.get_vertex(t.clone()) {
                        edges.push((pvtx.clone(), cvtx.clone()));
                    }
                });
            }

            if let Ok(mut guard) = dag.write() {
                let edges = edges
                    .iter()
                    .map(|(source, reference)| (source, reference))
                    .collect();

                guard.extend_from_edges(edges);
                return Some(block.get_hash());
            }
        }
    }

    None
}

pub fn create_keypair() -> (SecretKey, PublicKey) {
    let kp = Keypair::random();
    kp.miner_kp
}

pub fn create_txn_from_accounts(
    sender: (Address, Option<Account>),
    receiver: Address,
    validators: Vec<(String, bool)>,
) -> TransactionKind {
    let (sk, pk) = create_keypair();
    let saddr = sender.0.clone();
    let raddr = receiver;
    let amount = 100u128.pow(2);
    let token = None;

    let validators = validators
        .iter()
        .map(|(k, v)| (k.to_string(), *v))
        .collect();

    let txn_args = NewTransferArgs {
        timestamp: 0,
        sender_address: saddr,
        sender_public_key: pk,
        receiver_address: raddr,
        token,
        amount,
        signature: sk
            .sign_ecdsa(Message::from_hashed_data::<secp256k1::hashes::sha256::Hash>(b"vrrb")),
        validators: Some(validators),
        nonce: sender.1.unwrap().nonce() + 1,
    };

    let mut txn = TransactionKind::Transfer(Transfer::new(txn_args));

    txn.sign(&sk);

    let txn_digest_vec = generate_transfer_digest_vec(
        txn.timestamp(),
        txn.sender_address().to_string(),
        txn.sender_public_key(),
        txn.receiver_address().to_string(),
        txn.token().clone(),
        txn.amount(),
        txn.nonce(),
    );

    let _digest = TransactionDigest::from(txn_digest_vec);

    txn
}

// /// Creates a `DagModule` for testing the event handler.
// pub(crate) fn create_dag_module() -> DagModule {
//     let miner = create_miner();
//     let (sk, pk) = create_keypair();
//     let addr = create_address(&pk);
//     let ip_address = "127.0.0.1:8080".parse::<SocketAddr>().unwrap();
//     let signature =
//         Claim::signature_for_valid_claim(pk, ip_address, sk.secret_bytes().to_vec()).unwrap();
//
//     let claim = create_claim(&pk, &addr, ip_address, signature);
//     let (events_tx, _) = tokio::sync::mpsc::channel(events::DEFAULT_BUFFER);
//
//     DagModule::new(miner.dag, events_tx, claim)
// }

/// Creates a blank `block::Certificate` from a `Claim` signature.
pub(crate) fn create_blank_certificate(claim_signature: String) -> block::Certificate {
    block::Certificate {
        signature: claim_signature,
        inauguration: None,
        root_hash: "".to_string(),
        next_root_hash: "".to_string(),
        block_hash: "".to_string(),
    }
}

pub async fn create_dyswarm_client(addr: SocketAddr) -> Result<dyswarm::client::Client> {
    let client_config = dyswarm::client::Config { addr };
    let client = dyswarm::client::Client::new(client_config).await?;

    Ok(client)
}

pub async fn send_data_over_quic(data: String, addr: SocketAddr) -> Result<()> {
    let client = create_dyswarm_client(addr).await?;

    let msg = dyswarm::types::Message {
        id: dyswarm::types::MessageId::new_v4(),
        timestamp: 0i64,
        data: NetworkEvent::Ping(data),
    };

    client.send_data_via_quic(msg, addr).await?;

    Ok(())
}

use rand::{seq::SliceRandom, thread_rng};
use vrrb_core::transactions::{
<<<<<<< HEAD
    NewTransferArgs, QuorumCertifiedTxn, Transaction, TransactionDigest, TransactionKind, Transfer,
=======
    generate_transfer_digest_vec, NewTransferArgs, QuorumCertifiedTxn, Transaction,
    TransactionDigest, TransactionKind, Transfer,
>>>>>>> ed657b70
};

pub fn generate_nodes_pattern(n: usize) -> Vec<NodeType> {
    let total_elements = 8; // Sum of occurrences: 2 + 2 + 4
    let farmer_count = n * 2 / total_elements;
    let harvester_count = n * 2 / total_elements;
    let miner_count = n * 4 / total_elements;

    let mut array = Vec::with_capacity(n);
    for _ in 0..harvester_count {
        array.push(NodeType::Validator);
    }
    for _ in 0..miner_count {
        array.push(NodeType::Miner);
    }

    array.shuffle(&mut thread_rng());

    array
}

/// Creates an instance of a RpcApiClient for testing.
pub async fn create_node_rpc_client(rpc_addr: SocketAddr) -> impl RpcApiClient {
    create_client(rpc_addr).await.unwrap()
}

/// Creates a mock `NewTxnArgs` struct meant to be used for testing.
pub fn create_mock_transaction_args(n: usize) -> NewTransferArgs {
    let (sk, pk) = create_keypair();
    let (_, rpk) = create_keypair();
    let saddr = create_address(&pk);
    let raddr = create_address(&rpk);
    let amount = (n.pow(2)) as u128;
    let token = None;

    NewTransferArgs {
        timestamp: 0,
        sender_address: saddr,
        sender_public_key: pk,
        receiver_address: raddr,
        token,
        amount,
        signature: sk
            .sign_ecdsa(Message::from_hashed_data::<secp256k1::hashes::sha256::Hash>(b"vrrb")),
        validators: None,
        nonce: n as u128,
    }
}

#[derive(Debug, Clone, Default)]
pub struct MockStateStore {}

impl MockStateStore {
    pub fn new() -> Self {
        Self {}
    }
}

#[derive(Debug, Clone, Default)]
pub struct MockStateReader {}

impl MockStateReader {
    pub fn new() -> Self {
        MockStateReader {}
    }
}

#[async_trait]
impl StateReader for MockStateReader {
    /// Returns a full list of all accounts within state
    async fn state_snapshot(&self) -> Result<HashMap<Address, Account>> {
        todo!()
    }

    /// Returns a full list of transactions pending to be confirmed
    async fn mempool_snapshot(&self) -> Result<HashMap<TransactionDigest, TransactionKind>> {
        todo!()
    }

    /// Get a transaction from state
    async fn get_transaction(
        &self,
        transaction_digest: TransactionDigest,
    ) -> Result<TransactionKind> {
        todo!()
    }

    /// List a group of transactions
    async fn list_transactions(
        &self,
        digests: Vec<TransactionDigest>,
    ) -> Result<HashMap<TransactionDigest, TransactionKind>> {
        todo!()
    }

    async fn get_account(&self, address: Address) -> Result<Account> {
        todo!()
    }

    async fn get_round(&self) -> Result<Round> {
        todo!()
    }

    async fn get_blocks(&self) -> Result<Vec<Block>> {
        todo!()
    }

    async fn get_transaction_count(&self) -> Result<usize> {
        todo!()
    }

    async fn get_claims_by_account_id(&self) -> Result<Vec<Claim>> {
        todo!()
    }

    async fn get_claim_hashes(&self) -> Result<Vec<ClaimHash>> {
        todo!()
    }

    async fn get_claims(&self, claim_hashes: Vec<ClaimHash>) -> Result<Claims> {
        todo!()
    }

    async fn get_last_block(&self) -> Result<Block> {
        todo!()
    }

    fn state_store_values(&self) -> HashMap<Address, Account> {
        todo!()
    }

    /// Returns a copy of all values stored within the state trie
    fn transaction_store_values(&self) -> HashMap<TransactionDigest, TransactionKind> {
        todo!()
    }

    fn claim_store_values(&self) -> HashMap<NodeId, Claim> {
        todo!()
    }
}

#[async_trait]
impl DataStore<MockStateReader> for MockStateStore {
    type Error = NodeError;

    fn state_reader(&self) -> MockStateReader {
        todo!()
    }
}

/// Creates `n` Node instances that make up a network.
pub async fn create_test_network(n: u16) -> Vec<Node> {
    let validator_count = (n as f64 * 0.8).ceil() as usize;
    let miner_count = n as usize - validator_count;

    let mut nodes = vec![];

    // let mut quorum_members = vec![];
    let mut quorum_members = BTreeMap::new();

    for i in 1..=n as u16 {
        let udp_port: u16 = 11000 + i;
        let raptor_port: u16 = 12000 + i;
        let kademlia_port: u16 = 13000 + i;
        let pk_bytes = [0; 32];

        let threshold_sk = ValidatorSecretKey::random();
        let validator_public_key = threshold_sk.public_key();

        let node_id = format!("node-{}", i);

        let member = QuorumMember {
            node_id: format!("node-{}", i),
            kademlia_peer_id: KademliaPeerId::rand(),
            node_type: NodeType::Validator,
            udp_gossip_address: SocketAddr::new(IpAddr::V4(Ipv4Addr::LOCALHOST), udp_port),
            raptorq_gossip_address: SocketAddr::new(IpAddr::V4(Ipv4Addr::LOCALHOST), raptor_port),
            kademlia_liveness_address: SocketAddr::new(
                IpAddr::V4(Ipv4Addr::LOCALHOST),
                kademlia_port,
            ),
            validator_public_key,
        };

        quorum_members.insert(node_id, member);
    }

    let bootstrap_quorum_config = BootstrapQuorumConfig {
        membership_config: QuorumMembershipConfig {
            quorum_members: quorum_members.clone(),
            quorum_kind: QuorumKind::Farmer,
        },
        genesis_transaction_threshold: 3,
    };

    let mut config = create_mock_full_node_config();
    config.id = String::from("node-0");

    config.bootstrap_quorum_config = Some(bootstrap_quorum_config.clone());

    let node_0 = Node::start(config).await.unwrap();

    let addr = SocketAddr::new(IpAddr::V4(Ipv4Addr::LOCALHOST), 0);

    let mut bootstrap_node_config = vrrb_config::BootstrapConfig {
        id: node_0.kademlia_peer_id(),
        udp_gossip_addr: addr,
        raptorq_gossip_addr: addr,
        kademlia_liveness_addr: addr,
    };

    bootstrap_node_config.udp_gossip_addr = node_0.udp_gossip_address();
    bootstrap_node_config.raptorq_gossip_addr = node_0.raptorq_gossip_address();
    bootstrap_node_config.kademlia_liveness_addr = node_0.kademlia_liveness_address();

    nodes.push(node_0);

    for i in 1..=validator_count - 1 {
        let mut config = create_mock_full_node_config();

        let node_id = format!("node-{}", i);
        let quorum_config = quorum_members.get(&node_id).unwrap().to_owned();

        config.id = format!("node-{}", i);
        config.bootstrap_config = Some(bootstrap_node_config.clone());
        config.node_type = NodeType::Validator;
        config.kademlia_liveness_address = quorum_config.kademlia_liveness_address;
        config.raptorq_gossip_address = quorum_config.raptorq_gossip_address;
        config.udp_gossip_address = quorum_config.udp_gossip_address;
        config.kademlia_peer_id = Some(quorum_config.kademlia_peer_id);

        let node = Node::start(config).await.unwrap();
        nodes.push(node);
    }

    for i in validator_count..=validator_count + miner_count {
        let mut miner_config = create_mock_full_node_config();

        let node_id = format!("node-{}", i);
        let quorum_config = quorum_members.get(&node_id).unwrap().to_owned();

        miner_config.id = format!("node-{}", i);
        miner_config.bootstrap_config = Some(bootstrap_node_config.clone());
        miner_config.node_type = NodeType::Miner;
        miner_config.kademlia_liveness_address = quorum_config.kademlia_liveness_address;
        miner_config.raptorq_gossip_address = quorum_config.raptorq_gossip_address;
        miner_config.udp_gossip_address = quorum_config.udp_gossip_address;
        miner_config.kademlia_peer_id = Some(quorum_config.kademlia_peer_id);

        let miner_node = Node::start(miner_config).await.unwrap();

        nodes.push(miner_node);
    }

    nodes
}

/// Creates n NodeRuntimes to simulate networks
pub async fn create_node_runtime_network(
    n: usize,
    events_tx: EventPublisher,
) -> VecDeque<NodeRuntime> {
    let validator_count = (n as f64 * 0.8).ceil() as usize;
    let miner_count = n as usize - validator_count;

    let mut nodes = VecDeque::new();

    let mut quorum_members = BTreeMap::new();

    for i in 1..=n as u16 {
        let udp_port: u16 = 11000 + i;
        let raptor_port: u16 = 12000 + i;
        let kademlia_port: u16 = 13000 + i;
        let pk_bytes = [0; 32];

        let threshold_sk = ValidatorSecretKey::random();
        let validator_public_key = threshold_sk.public_key();

        let node_id = format!("node-{}", i);

        let member = QuorumMember {
            node_id: format!("node-{}", i),
            kademlia_peer_id: KademliaPeerId::rand(),
            node_type: NodeType::Validator,
            udp_gossip_address: SocketAddr::new(IpAddr::V4(Ipv4Addr::LOCALHOST), udp_port),
            raptorq_gossip_address: SocketAddr::new(IpAddr::V4(Ipv4Addr::LOCALHOST), raptor_port),
            kademlia_liveness_address: SocketAddr::new(
                IpAddr::V4(Ipv4Addr::LOCALHOST),
                kademlia_port,
            ),
            validator_public_key,
        };

        quorum_members.insert(node_id, member);
    }

    let bootstrap_quorum_config = BootstrapQuorumConfig {
        membership_config: QuorumMembershipConfig {
            quorum_members: quorum_members.clone(),
            quorum_kind: QuorumKind::Farmer,
        },
        genesis_transaction_threshold: 3,
    };

    let mut config = create_mock_full_node_config();
    config.id = String::from("node-0");

    config.bootstrap_quorum_config = Some(bootstrap_quorum_config.clone());

    let node_0 = NodeRuntime::new(&config, events_tx.clone()).await.unwrap();

    let addr = SocketAddr::new(IpAddr::V4(Ipv4Addr::LOCALHOST), 0);

    let mut bootstrap_node_config = vrrb_config::BootstrapConfig {
        id: node_0.config.kademlia_peer_id.unwrap(),
        udp_gossip_addr: addr,
        raptorq_gossip_addr: addr,
        kademlia_liveness_addr: addr,
    };

    bootstrap_node_config.udp_gossip_addr = node_0.config.udp_gossip_address;
    bootstrap_node_config.raptorq_gossip_addr = node_0.config.raptorq_gossip_address;
    bootstrap_node_config.kademlia_liveness_addr = node_0.config.kademlia_liveness_address;

    nodes.push_back(node_0);

    for i in 1..=validator_count - 1 {
        let mut config = create_mock_full_node_config();

        let node_id = format!("node-{}", i);
        let quorum_config = quorum_members.get(&node_id).unwrap().to_owned();

        config.id = format!("node-{}", i);
        config.bootstrap_config = Some(bootstrap_node_config.clone());
        config.node_type = NodeType::Validator;
        config.kademlia_liveness_address = quorum_config.kademlia_liveness_address;
        config.raptorq_gossip_address = quorum_config.raptorq_gossip_address;
        config.udp_gossip_address = quorum_config.udp_gossip_address;
        config.kademlia_peer_id = Some(quorum_config.kademlia_peer_id);

        let node = NodeRuntime::new(&config, events_tx.clone()).await.unwrap();
        nodes.push_back(node);
    }

    for i in validator_count..=validator_count + miner_count {
        let mut miner_config = create_mock_full_node_config();

        let node_id = format!("node-{}", i);
        let quorum_config = quorum_members.get(&node_id).unwrap().to_owned();

        miner_config.id = format!("node-{}", i);
        miner_config.bootstrap_config = Some(bootstrap_node_config.clone());
        miner_config.node_type = NodeType::Miner;
        miner_config.kademlia_liveness_address = quorum_config.kademlia_liveness_address;
        miner_config.raptorq_gossip_address = quorum_config.raptorq_gossip_address;
        miner_config.udp_gossip_address = quorum_config.udp_gossip_address;
        miner_config.kademlia_peer_id = Some(quorum_config.kademlia_peer_id);

        let miner_node = NodeRuntime::new(&miner_config, events_tx.clone())
            .await
            .unwrap();

        nodes.push_back(miner_node);
    }

    nodes
}<|MERGE_RESOLUTION|>--- conflicted
+++ resolved
@@ -16,6 +16,7 @@
     generate_account_keypair, Address, KademliaPeerId, NodeId, NodeType, QuorumKind, RawSignature,
     Round, ValidatorSecretKey,
 };
+use rand::{seq::SliceRandom, thread_rng};
 use secp256k1::{Message, PublicKey, SecretKey};
 use storage::vrrbdb::Claims;
 use uuid::Uuid;
@@ -24,8 +25,13 @@
     ThresholdConfig,
 };
 use vrrb_core::{
-    account::Account, claim::Claim, keypair::Keypair,
-    transactions::transfer::generate_transfer_digest_vec,
+    account::Account,
+    claim::Claim,
+    keypair::Keypair,
+    transactions::{
+        generate_transfer_digest_vec, NewTransferArgs, QuorumCertifiedTxn, Transaction,
+        TransactionDigest, TransactionKind, Transfer,
+    },
 };
 use vrrb_rpc::rpc::{api::RpcApiClient, client::create_client};
 
@@ -371,16 +377,6 @@
     Ok(())
 }
 
-use rand::{seq::SliceRandom, thread_rng};
-use vrrb_core::transactions::{
-<<<<<<< HEAD
-    NewTransferArgs, QuorumCertifiedTxn, Transaction, TransactionDigest, TransactionKind, Transfer,
-=======
-    generate_transfer_digest_vec, NewTransferArgs, QuorumCertifiedTxn, Transaction,
-    TransactionDigest, TransactionKind, Transfer,
->>>>>>> ed657b70
-};
-
 pub fn generate_nodes_pattern(n: usize) -> Vec<NodeType> {
     let total_elements = 8; // Sum of occurrences: 2 + 2 + 4
     let farmer_count = n * 2 / total_elements;
