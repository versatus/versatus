use std::{
    collections::{hash_map::DefaultHasher, BTreeMap, HashMap, HashSet, VecDeque},
    env,
    hash::{Hash, Hasher},
    net::{IpAddr, Ipv4Addr, SocketAddr},
    sync::{Arc, RwLock},
    time::Duration,
};

use async_trait::async_trait;
use block::{
    header::BlockHeader, Block, BlockHash, ClaimHash, ConvergenceBlock, GenesisBlock, InnerBlock,
    ProposalBlock,
};
use bulldag::{graph::BullDag, vertex::Vertex};
use quorum::{election::Election, quorum::Quorum};

use crate::{
    data_store::DataStore, network::NetworkEvent, node_runtime::NodeRuntime,
    state_reader::StateReader, Node, NodeError, Result,
};
use events::{AssignedQuorumMembership, EventPublisher, PeerData, DEFAULT_BUFFER};
pub use miner::test_helpers::{create_address, create_claim, create_miner};
use primitives::{
    generate_account_keypair, Address, KademliaPeerId, NodeId, NodeType, QuorumKind, Round,
    Signature,
};
use rand::{seq::SliceRandom, thread_rng};
use secp256k1::{Message, PublicKey, SecretKey};
use sha256::digest;
use signer::engine::SignerEngine;
use storage::vrrbdb::Claims;
use uuid::Uuid;
use vrrb_config::{
    BootstrapQuorumConfig, NodeConfig, NodeConfigBuilder, QuorumMember, QuorumMembershipConfig,
    ThresholdConfig,
};
use vrrb_core::{
    account::{Account, AccountField},
    claim::Claim,
    keypair::{KeyPair, Keypair},
    transactions::{
        generate_transfer_digest_vec, NewTransferArgs, QuorumCertifiedTxn, Transaction,
        TransactionDigest, TransactionKind, Transfer,
    },
};
use vrrb_rpc::rpc::{api::RpcApiClient, client::create_client};

pub fn create_mock_full_node_config() -> NodeConfig {
    let data_dir = env::temp_dir();
    let id = Uuid::new_v4().simple().to_string();

    let temp_dir_path = std::env::temp_dir();
    let db_path = temp_dir_path.join(vrrb_core::helpers::generate_random_string());

    let http_api_address = SocketAddr::new(IpAddr::V4(Ipv4Addr::new(127, 0, 0, 1)), 0);
    let jsonrpc_server_address = SocketAddr::new(IpAddr::V4(Ipv4Addr::new(127, 0, 0, 1)), 0);
    let rendezvous_local_address = SocketAddr::new(IpAddr::V4(Ipv4Addr::new(127, 0, 0, 1)), 0);
    let rendezvous_server_address = SocketAddr::new(IpAddr::V4(Ipv4Addr::new(127, 0, 0, 1)), 0);
    let public_ip_address = SocketAddr::new(IpAddr::V4(Ipv4Addr::new(127, 0, 0, 1)), 0);
    let udp_gossip_address = SocketAddr::new(IpAddr::V4(Ipv4Addr::new(127, 0, 0, 1)), 0);
    let raptorq_gossip_address = SocketAddr::new(IpAddr::V4(Ipv4Addr::new(127, 0, 0, 1)), 0);
    let kademlia_liveness_address = SocketAddr::new(IpAddr::V4(Ipv4Addr::new(127, 0, 0, 1)), 0);

    NodeConfigBuilder::default()
        .id(id)
        .data_dir(data_dir)
        .db_path(db_path)
        .node_type(NodeType::Bootstrap)
        .bootstrap_config(None)
        .http_api_address(http_api_address)
        .http_api_title(String::from("HTTP Node API"))
        .http_api_version(String::from("1.0"))
        .http_api_shutdown_timeout(Some(Duration::from_secs(5)))
        .jsonrpc_server_address(jsonrpc_server_address)
        .keypair(Keypair::random())
        .rendezvous_local_address(rendezvous_local_address)
        .rendezvous_server_address(rendezvous_server_address)
        .udp_gossip_address(udp_gossip_address)
        .raptorq_gossip_address(raptorq_gossip_address)
        .kademlia_peer_id(Some(KademliaPeerId::rand()))
        .kademlia_liveness_address(kademlia_liveness_address)
        .public_ip_address(public_ip_address)
        .disable_networking(false)
        .quorum_config(None)
        .bootstrap_quorum_config(None)
        .threshold_config(ThresholdConfig::default())
        .whitelisted_nodes(vec![])
        .build()
        .unwrap()
}

#[deprecated]
pub fn create_mock_full_node_config_with_bootstrap(
    bootstrap_node_addresses: Vec<SocketAddr>,
) -> NodeConfig {
    create_mock_full_node_config()
}

#[deprecated]
pub fn create_mock_bootstrap_node_config() -> NodeConfig {
    create_mock_full_node_config()
}

pub fn produce_accounts(n: usize) -> Vec<(Address, Option<Account>)> {
    (0..n)
        .map(|_| {
            let kp = generate_account_keypair();
            let mut account = Some(Account::new(kp.1.into()));
            account
                .as_mut()
                .unwrap()
                .set_credits(1_000_000_000_000_000_000_000_000_000u128);
            (kp.1.into(), account)
        })
        .collect()
}

pub fn produce_random_claims(n: usize) -> HashSet<Claim> {
    (0..n).map(produce_random_claim).collect()
}

pub fn produce_random_claim(x: usize) -> Claim {
    let kp = Keypair::random();
    let address = Address::new(kp.miner_kp.1);
    let ip_address = "127.0.0.1:8080".parse::<SocketAddr>().unwrap();
    let signature = Claim::signature_for_valid_claim(
        kp.miner_kp.1,
        ip_address,
        kp.get_miner_secret_key().secret_bytes().to_vec(),
    )
    .unwrap();

    Claim::new(
        kp.miner_kp.1,
        address,
        ip_address,
        signature,
        format!("node-{x}"),
    )
    .unwrap()
}

fn produce_random_txs(accounts: &Vec<(Address, Option<Account>)>) -> HashSet<TransactionKind> {
    accounts
        .clone()
        .iter()
        .enumerate()
        .map(|(idx, (address, account))| {
            let receiver = if (idx + 1) == accounts.len() {
                accounts[0].clone()
            } else {
                accounts[idx + 1].clone()
            };

            let mut validators: Vec<(String, bool)> = vec![];

            accounts.clone().iter().for_each(|validator| {
                if (validator.clone() != receiver)
                    && (validator.clone() != (address.clone(), account.clone()))
                {
                    let pk = validator.clone().0.to_string();
                    validators.push((pk, true));
                }
            });
            create_txn_from_accounts((address.clone(), account.clone()), receiver.0, validators)
        })
        .collect()
}

pub fn produce_genesis_block() -> GenesisBlock {
    let genesis = miner::test_helpers::mine_genesis();
    genesis.unwrap()
}

pub fn produce_proposal_blocks(
    last_block_hash: BlockHash,
    accounts: Vec<(Address, Option<Account>)>,
    n: usize,
    ntx: usize,
    mut sig_engine: SignerEngine,
) -> Vec<ProposalBlock> {
    (0..n)
        .map(|_| {
            let kp = Keypair::random();
            let address = Address::new(kp.miner_kp.1);
            let ip_address = "127.0.0.1:8080".parse::<SocketAddr>().unwrap();
            let signature = Claim::signature_for_valid_claim(
                kp.miner_kp.1,
                ip_address,
                kp.get_miner_secret_key().secret_bytes().to_vec(),
            )
            .unwrap();

            let from = Claim::new(
                kp.miner_kp.1,
                address,
                ip_address,
                signature,
                NodeId::default(),
            )
            .unwrap();
            let txs = produce_random_txs(&accounts);
            let claims = produce_random_claims(ntx);

            let txn_list = txs
                .into_iter()
                .map(|txn| {
                    let digest = txn.id();
                    (digest, txn.clone())
                })
                .collect();

            let claim_list = claims
                .into_iter()
                .map(|claim| (claim.hash, claim))
                .collect();

            let keypair = Keypair::random();

            ProposalBlock::build(
                last_block_hash.clone(),
                0,
                0,
                txn_list,
                claim_list,
                from,
                sig_engine.clone(),
            )
        })
        .collect()
}

pub fn produce_convergence_block(dag: Arc<RwLock<BullDag<Block, BlockHash>>>) -> Option<BlockHash> {
    let keypair = Keypair::random();
    let mut miner = miner::test_helpers::create_miner_from_keypair(&keypair);
    miner.dag = dag.clone();
    let last_block = miner::test_helpers::get_genesis_block_from_dag(dag.clone());

    if let Some(block) = last_block {
        miner.last_block = Some(Arc::new(block));
    }

    if let Ok(cblock) = miner.try_mine() {
        if let Block::Convergence { ref block } = cblock.clone() {
            let cvtx: Vertex<Block, String> = cblock.into();
            let mut edges: Vec<(Vertex<Block, String>, Vertex<Block, String>)> = vec![];
            if let Ok(guard) = dag.read() {
                block.clone().get_ref_hashes().iter().for_each(|t| {
                    if let Some(pvtx) = guard.get_vertex(t.clone()) {
                        edges.push((pvtx.clone(), cvtx.clone()));
                    }
                });
            }

            if let Ok(mut guard) = dag.write() {
                let edges = edges
                    .iter()
                    .map(|(source, reference)| (source, reference))
                    .collect();

                guard.extend_from_edges(edges);
                return Some(block.get_hash());
            }
        }
    }

    None
}

pub fn create_keypair() -> (SecretKey, PublicKey) {
    let kp = Keypair::random();
    kp.miner_kp
}

pub fn create_txn_from_accounts(
    sender: (Address, Option<Account>),
    receiver: Address,
    validators: Vec<(String, bool)>,
) -> TransactionKind {
    let (sk, pk) = create_keypair();
    let saddr = sender.0.clone();
    let raddr = receiver;
    let amount = 100u128.pow(2);
    let token = None;

    let validators = validators
        .iter()
        .map(|(k, v)| (k.to_string(), *v))
        .collect();

    let txn_args = NewTransferArgs {
        timestamp: chrono::Utc::now().timestamp(),
        sender_address: saddr,
        sender_public_key: pk,
        receiver_address: raddr,
        token,
        amount,
        signature: sk
            .sign_ecdsa(Message::from_hashed_data::<secp256k1::hashes::sha256::Hash>(b"vrrb")),
        validators: Some(validators),
        nonce: sender.1.unwrap().nonce() + 1,
    };

    let mut txn = TransactionKind::Transfer(Transfer::new(txn_args));

    txn.sign(&sk);

    let txn_digest_vec = generate_transfer_digest_vec(
        txn.timestamp(),
        txn.sender_address().to_string(),
        txn.sender_public_key(),
        txn.receiver_address().to_string(),
        txn.token().clone(),
        txn.amount(),
        txn.nonce(),
    );

    let _digest = TransactionDigest::from(txn_digest_vec);

    txn
}

pub fn create_txn_from_accounts_invalid_signature(
    sender: (Address, Option<Account>),
    receiver: Address,
    validators: Vec<(String, bool)>,
) -> TransactionKind {
    let (sk1, pk1) = create_keypair();
    let (sk2, pk2) = create_keypair();
    let saddr = sender.0.clone();
    let raddr = receiver;
    let amount = 100u128.pow(2);
    let token = None;

    let validators = validators
        .iter()
        .map(|(k, v)| (k.to_string(), *v))
        .collect();

    let txn_args = NewTransferArgs {
        timestamp: chrono::Utc::now().timestamp(),
        sender_address: saddr,
        sender_public_key: pk1,
        receiver_address: raddr,
        token,
        amount,
        signature: sk2
            .sign_ecdsa(Message::from_hashed_data::<secp256k1::hashes::sha256::Hash>(b"vrrb")),
        validators: Some(validators),
        nonce: sender.1.unwrap().nonce() + 1,
    };

    let mut txn = TransactionKind::Transfer(Transfer::new(txn_args));

    txn.sign(&sk2);

    let txn_digest_vec = generate_transfer_digest_vec(
        txn.timestamp(),
        txn.sender_address().to_string(),
        txn.sender_public_key(),
        txn.receiver_address().to_string(),
        txn.token().clone(),
        txn.amount(),
        txn.nonce(),
    );

    let _digest = TransactionDigest::from(txn_digest_vec);

    txn
}

pub fn create_txn_from_accounts_invalid_timestamp(
    sender: (Address, Option<Account>),
    receiver: Address,
    validators: Vec<(String, bool)>,
) -> TransactionKind {
    let (sk, pk) = create_keypair();
    let saddr = sender.0.clone();
    let raddr = receiver;
    let amount = 100u128.pow(2);
    let token = None;

    let validators = validators
        .iter()
        .map(|(k, v)| (k.to_string(), *v))
        .collect();

    let txn_args = NewTransferArgs {
        timestamp: 0,
        sender_address: saddr,
        sender_public_key: pk,
        receiver_address: raddr,
        token,
        amount,
        signature: sk
            .sign_ecdsa(Message::from_hashed_data::<secp256k1::hashes::sha256::Hash>(b"vrrb")),
        validators: Some(validators),
        nonce: sender.1.unwrap().nonce() + 1,
    };

    let mut txn = TransactionKind::Transfer(Transfer::new(txn_args));

    txn.sign(&sk);

    let txn_digest_vec = generate_transfer_digest_vec(
        txn.timestamp(),
        txn.sender_address().to_string(),
        txn.sender_public_key(),
        txn.receiver_address().to_string(),
        txn.token().clone(),
        txn.amount(),
        txn.nonce(),
    );

    let _digest = TransactionDigest::from(txn_digest_vec);

    txn
}

// /// Creates a `DagModule` for testing the event handler.
// pub(crate) fn create_dag_module() -> DagModule {
//     let miner = create_miner();
//     let (sk, pk) = create_keypair();
//     let addr = create_address(&pk);
//     let ip_address = "127.0.0.1:8080".parse::<SocketAddr>().unwrap();
//     let signature =
//         Claim::signature_for_valid_claim(pk, ip_address, sk.secret_bytes().to_vec()).unwrap();
//
//     let claim = create_claim(&pk, &addr, ip_address, signature);
//     let (events_tx, _) = tokio::sync::mpsc::channel(events::DEFAULT_BUFFER);
//
//     DagModule::new(miner.dag, events_tx, claim)
// }

pub async fn create_dyswarm_client(addr: SocketAddr) -> Result<dyswarm::client::Client> {
    let client_config = dyswarm::client::Config { addr };
    let client = dyswarm::client::Client::new(client_config).await?;

    Ok(client)
}

pub async fn send_data_over_quic(data: String, addr: SocketAddr) -> Result<()> {
    let client = create_dyswarm_client(addr).await?;

    let msg = dyswarm::types::Message {
        id: dyswarm::types::MessageId::new_v4(),
        timestamp: 0i64,
        data: NetworkEvent::Ping(data),
    };

    client.send_data_via_quic(msg, addr).await?;

    Ok(())
}

pub fn generate_nodes_pattern(n: usize) -> Vec<NodeType> {
    let total_elements = 8; // Sum of occurrences: 2 + 2 + 4
    let farmer_count = n * 2 / total_elements;
    let harvester_count = n * 2 / total_elements;
    let miner_count = n * 4 / total_elements;

    let mut array = Vec::with_capacity(n);
    for _ in 0..harvester_count {
        array.push(NodeType::Validator);
    }
    for _ in 0..miner_count {
        array.push(NodeType::Miner);
    }

    array.shuffle(&mut thread_rng());

    array
}

/// Creates an instance of a RpcApiClient for testing.
pub async fn create_node_rpc_client(rpc_addr: SocketAddr) -> impl RpcApiClient {
    create_client(rpc_addr).await.unwrap()
}

/// Creates a mock `NewTxnArgs` struct meant to be used for testing.
pub fn create_mock_transaction_args(n: usize) -> NewTransferArgs {
    let (sk, pk) = create_keypair();
    let (_, rpk) = create_keypair();
    let saddr = create_address(&pk);
    let raddr = create_address(&rpk);
    let amount = (n.pow(2)) as u128;
    let token = None;

    NewTransferArgs {
        timestamp: 0,
        sender_address: saddr,
        sender_public_key: pk,
        receiver_address: raddr,
        token,
        amount,
        signature: sk
            .sign_ecdsa(Message::from_hashed_data::<secp256k1::hashes::sha256::Hash>(b"vrrb")),
        validators: None,
        nonce: n as u128,
    }
}

#[derive(Debug, Clone, Default)]
pub struct MockStateStore {}

impl MockStateStore {
    pub fn new() -> Self {
        Self {}
    }
}

#[derive(Debug, Clone, Default)]
pub struct MockStateReader {}

impl MockStateReader {
    pub fn new() -> Self {
        MockStateReader {}
    }
}

#[async_trait]
impl StateReader for MockStateReader {
    /// Returns a full list of all accounts within state
    async fn state_snapshot(&self) -> Result<HashMap<Address, Account>> {
        todo!()
    }

    /// Returns a full list of transactions pending to be confirmed
    async fn mempool_snapshot(&self) -> Result<HashMap<TransactionDigest, TransactionKind>> {
        todo!()
    }

    /// Get a transaction from state
    async fn get_transaction(
        &self,
        transaction_digest: TransactionDigest,
    ) -> Result<TransactionKind> {
        todo!()
    }

    /// List a group of transactions
    async fn list_transactions(
        &self,
        digests: Vec<TransactionDigest>,
    ) -> Result<HashMap<TransactionDigest, TransactionKind>> {
        todo!()
    }

    async fn get_account(&self, address: Address) -> Result<Account> {
        todo!()
    }

    async fn get_round(&self) -> Result<Round> {
        todo!()
    }

    async fn get_blocks(&self) -> Result<Vec<Block>> {
        todo!()
    }

    async fn get_transaction_count(&self) -> Result<usize> {
        todo!()
    }

    async fn get_claims_by_account_id(&self) -> Result<Vec<Claim>> {
        todo!()
    }

    async fn get_claim_hashes(&self) -> Result<Vec<ClaimHash>> {
        todo!()
    }

    async fn get_claims(&self, claim_hashes: Vec<ClaimHash>) -> Result<Claims> {
        todo!()
    }

    async fn get_last_block(&self) -> Result<Block> {
        todo!()
    }

    fn state_store_values(&self) -> HashMap<Address, Account> {
        todo!()
    }

    /// Returns a copy of all values stored within the state trie
    fn transaction_store_values(&self) -> HashMap<TransactionDigest, TransactionKind> {
        todo!()
    }

    fn claim_store_values(&self) -> HashMap<NodeId, Claim> {
        todo!()
    }
}

#[async_trait]
impl DataStore<MockStateReader> for MockStateStore {
    type Error = NodeError;

    fn state_reader(&self) -> MockStateReader {
        todo!()
    }
}

/// Creates `n` Node instances that make up a network.
pub async fn create_test_network(n: u16) -> Vec<Node> {
    create_test_network_from_config(n, None).await
}

pub async fn create_test_network_from_config(n: u16, base_config: Option<NodeConfig>) -> Vec<Node> {
    let validator_count = (n as f64 * 0.8).ceil() as usize;
    let miner_count = n as usize - validator_count;

    let mut nodes = vec![];
    let mut quorum_members = BTreeMap::new();

    for i in 1..=n {
        let udp_port: u16 = 11000 + i;
        let raptor_port: u16 = 12000 + i;
        let kademlia_port: u16 = 13000 + i;

        let keypair = Keypair::random();
        let validator_public_key = keypair.miner_public_key_owned();

        let node_id = format!("node-{}", i);

        let member = QuorumMember {
            node_id: format!("node-{}", i),
            kademlia_peer_id: KademliaPeerId::rand(),
            node_type: NodeType::Validator,
            udp_gossip_address: SocketAddr::new(IpAddr::V4(Ipv4Addr::LOCALHOST), udp_port),
            raptorq_gossip_address: SocketAddr::new(IpAddr::V4(Ipv4Addr::LOCALHOST), raptor_port),
            kademlia_liveness_address: SocketAddr::new(
                IpAddr::V4(Ipv4Addr::LOCALHOST),
                kademlia_port,
            ),
            validator_public_key,
        };

        quorum_members.insert(node_id, member);
    }

    let whitelisted_nodes = quorum_members
        .values()
        .cloned()
        .collect::<Vec<QuorumMember>>();

    let bootstrap_quorum_config = BootstrapQuorumConfig {
        membership_config: QuorumMembershipConfig {
            quorum_members: quorum_members.clone(),
            quorum_kind: QuorumKind::Farmer,
        },
        genesis_transaction_threshold: (n / 2) as u64,
    };

    let mut config = if let Some(base_config) = base_config.clone() {
        base_config
    } else {
        create_mock_full_node_config()
    };
<<<<<<< HEAD
=======

>>>>>>> 89af9e52
    config.id = String::from("node-0");

    config.bootstrap_quorum_config = Some(bootstrap_quorum_config.clone());

    config.whitelisted_nodes = whitelisted_nodes.clone();

    let node_0 = Node::start(config).await.unwrap();

    let addr = SocketAddr::new(IpAddr::V4(Ipv4Addr::LOCALHOST), 0);

    let additional_genesis_receivers = if let Some(base_config) = base_config.clone() {
        if let Some(base_config) = base_config.bootstrap_config {
            base_config.additional_genesis_receivers
        } else {
            None
        }
    } else {
        None
    };

    let mut bootstrap_node_config = vrrb_config::BootstrapConfig {
        id: node_0.kademlia_peer_id(),
        udp_gossip_addr: addr,
        raptorq_gossip_addr: addr,
        kademlia_liveness_addr: addr,
        additional_genesis_receivers,
    };

    bootstrap_node_config.udp_gossip_addr = node_0.udp_gossip_address();
    bootstrap_node_config.raptorq_gossip_addr = node_0.raptorq_gossip_address();
    bootstrap_node_config.kademlia_liveness_addr = node_0.kademlia_liveness_address();

    nodes.push(node_0);

    for i in 1..=validator_count - 1 {
        let mut config = create_mock_full_node_config();

        let node_id = format!("node-{}", i);
        let quorum_config = quorum_members.get(&node_id).unwrap().to_owned();

        config.id = format!("node-{}", i);
        config.bootstrap_config = Some(bootstrap_node_config.clone());
        config.node_type = NodeType::Validator;
        config.kademlia_liveness_address = quorum_config.kademlia_liveness_address;
        config.raptorq_gossip_address = quorum_config.raptorq_gossip_address;
        config.udp_gossip_address = quorum_config.udp_gossip_address;
        config.kademlia_peer_id = Some(quorum_config.kademlia_peer_id);
        config.whitelisted_nodes = whitelisted_nodes.clone();

        let node = Node::start(config).await.unwrap();
        nodes.push(node);
    }

    for i in validator_count..=validator_count + miner_count {
        let mut miner_config = create_mock_full_node_config();

        let node_id = format!("node-{}", i);
        let quorum_config = quorum_members.get(&node_id).unwrap().to_owned();

        miner_config.id = format!("node-{}", i);
        miner_config.bootstrap_config = Some(bootstrap_node_config.clone());
        miner_config.node_type = NodeType::Miner;
        miner_config.kademlia_liveness_address = quorum_config.kademlia_liveness_address;
        miner_config.raptorq_gossip_address = quorum_config.raptorq_gossip_address;
        miner_config.udp_gossip_address = quorum_config.udp_gossip_address;
        miner_config.kademlia_peer_id = Some(quorum_config.kademlia_peer_id);
        miner_config.whitelisted_nodes = whitelisted_nodes.clone();

        let miner_node = Node::start(miner_config).await.unwrap();

        nodes.push(miner_node);
    }

    nodes
}

/// Creates n NodeRuntimes to simulate networks
pub async fn create_node_runtime_network(
    n: usize,
    events_tx: EventPublisher,
) -> VecDeque<NodeRuntime> {
    let validator_count = (n as f64 * 0.8).ceil() as usize;
    let miner_count = n - validator_count;

    let mut nodes = VecDeque::new();

    let mut quorum_members = BTreeMap::new();

    for i in 1..=n as u16 {
        let udp_port: u16 = 11000 + i;
        let raptor_port: u16 = 12000 + i;
        let kademlia_port: u16 = 13000 + i;
        let keypair = Keypair::random();
        let validator_public_key = keypair.miner_public_key_owned();

        let node_id = format!("node-{}", i);

        let member = QuorumMember {
            node_id: node_id.clone(),
            kademlia_peer_id: KademliaPeerId::rand(),
            node_type: NodeType::Validator,
            udp_gossip_address: SocketAddr::new(IpAddr::V4(Ipv4Addr::LOCALHOST), udp_port),
            raptorq_gossip_address: SocketAddr::new(IpAddr::V4(Ipv4Addr::LOCALHOST), raptor_port),
            kademlia_liveness_address: SocketAddr::new(
                IpAddr::V4(Ipv4Addr::LOCALHOST),
                kademlia_port,
            ),
            validator_public_key,
        };

        quorum_members.insert(node_id, member);
    }

    let bootstrap_quorum_config = BootstrapQuorumConfig {
        membership_config: QuorumMembershipConfig {
            quorum_members: quorum_members.clone(),
            quorum_kind: QuorumKind::Farmer,
        },
        genesis_transaction_threshold: (n / 2) as u64,
    };

    let mut config = create_mock_full_node_config();
    config.id = String::from("node-0");

    config.bootstrap_quorum_config = Some(bootstrap_quorum_config.clone());

    let node_0 = NodeRuntime::new(&config, events_tx.clone()).await.unwrap();

    let addr = SocketAddr::new(IpAddr::V4(Ipv4Addr::LOCALHOST), 0);

    let mut bootstrap_node_config = vrrb_config::BootstrapConfig {
        id: node_0.config.kademlia_peer_id.unwrap(),
        udp_gossip_addr: addr,
        raptorq_gossip_addr: addr,
        kademlia_liveness_addr: addr,
        additional_genesis_receivers: None,
    };

    bootstrap_node_config.udp_gossip_addr = node_0.config.udp_gossip_address;
    bootstrap_node_config.raptorq_gossip_addr = node_0.config.raptorq_gossip_address;
    bootstrap_node_config.kademlia_liveness_addr = node_0.config.kademlia_liveness_address;

    nodes.push_back(node_0);

    for i in 1..=validator_count - 1 {
        let mut config = create_mock_full_node_config();

        let node_id = format!("node-{}", i);
        let quorum_config = quorum_members.get(&node_id).unwrap().to_owned();

        config.id = format!("node-{}", i);
        config.bootstrap_config = Some(bootstrap_node_config.clone());
        config.bootstrap_quorum_config = Some(bootstrap_quorum_config.clone());
        config.node_type = NodeType::Validator;
        config.kademlia_liveness_address = quorum_config.kademlia_liveness_address;
        config.raptorq_gossip_address = quorum_config.raptorq_gossip_address;
        config.udp_gossip_address = quorum_config.udp_gossip_address;
        config.kademlia_peer_id = Some(quorum_config.kademlia_peer_id);

        let node = NodeRuntime::new(&config, events_tx.clone()).await.unwrap();
        nodes.push_back(node);
    }

    for i in validator_count..=validator_count + miner_count {
        let mut miner_config = create_mock_full_node_config();

        let node_id = format!("node-{}", i);
        let quorum_config = quorum_members.get(&node_id).unwrap().to_owned();

        miner_config.id = format!("node-{}", i);
        miner_config.bootstrap_config = Some(bootstrap_node_config.clone());
        miner_config.bootstrap_quorum_config = Some(bootstrap_quorum_config.clone());
        miner_config.node_type = NodeType::Miner;
        miner_config.kademlia_liveness_address = quorum_config.kademlia_liveness_address;
        miner_config.raptorq_gossip_address = quorum_config.raptorq_gossip_address;
        miner_config.udp_gossip_address = quorum_config.udp_gossip_address;
        miner_config.kademlia_peer_id = Some(quorum_config.kademlia_peer_id);

        let miner_node = NodeRuntime::new(&miner_config, events_tx.clone())
            .await
            .unwrap();

        nodes.push_back(miner_node);
    }

    nodes
}

pub async fn create_quorum_assigned_node_runtime_network(
    n: usize,
    min_quorum_size: usize,
    events_tx: EventPublisher,
) -> Vec<NodeRuntime> {
    assert!(n > (1 + (min_quorum_size * 2)));
    let mut nodes = create_node_runtime_network(n, events_tx.clone()).await;
    // NOTE: remove bootstrap
    nodes.pop_front().unwrap();

    let mut quorums = vec![];
    form_groups_with_peer_data(&mut nodes, min_quorum_size, &mut quorums);
    add_group_peer_data_to_node(&mut quorums).await;
    let mut assigned_memberships = vec![];
    assign_node_to_quorum(&quorums, &mut assigned_memberships);
    let mut quorums_only = quorums.into_iter().map(|(nr, _)| nr).collect();
    handle_assigned_memberships(&mut quorums_only, assigned_memberships);
    quorums_only.into_iter().flatten().collect()
}

fn handle_assigned_memberships(
    quorums: &mut Vec<Vec<NodeRuntime>>,
    assigned_memberships: Vec<AssignedQuorumMembership>,
) {
    for group in quorums {
        for node in group {
            node.handle_quorum_membership_assigments_created(assigned_memberships.clone())
                .unwrap();
        }
    }
}

fn assign_node_to_quorum(
    quorums: &[(Vec<NodeRuntime>, Vec<PeerData>)],
    assigned_memberships: &mut Vec<AssignedQuorumMembership>,
) {
    for (idx, (group, peer_data)) in quorums.iter().enumerate() {
        for node in group.iter() {
            let node_peer_data: Vec<PeerData> = peer_data
                .clone()
                .iter()
                .filter_map(|data| {
                    if data.node_id.clone() != node.config.id.clone() {
                        Some(data.clone())
                    } else {
                        None
                    }
                })
                .collect();

            if idx == 0 {
                //dbg!("calling assign node to harvester");
                assign_node_to_harvester_quorum(node, assigned_memberships, node_peer_data.clone());
            } else {
                assign_node_to_farmer_quorum(node, assigned_memberships, node_peer_data.clone());
            }
        }
    }
}

fn assign_node_to_farmer_quorum(
    node: &NodeRuntime,
    assigned_memberships: &mut Vec<AssignedQuorumMembership>,
    peers: Vec<PeerData>,
) {
    assigned_memberships.push(AssignedQuorumMembership {
        quorum_kind: QuorumKind::Farmer,
        node_id: node.config.id.clone(),
        pub_key: node.config.keypair.validator_public_key_owned(),
        kademlia_peer_id: node.config.kademlia_peer_id.unwrap(),
        peers: peers.clone(),
    });
}

fn assign_node_to_harvester_quorum(
    node: &NodeRuntime,
    assigned_memberships: &mut Vec<AssignedQuorumMembership>,
    peers: Vec<PeerData>,
) {
    assigned_memberships.push(AssignedQuorumMembership {
        quorum_kind: QuorumKind::Harvester,
        node_id: node.config.id.clone(),
        pub_key: node.config.keypair.validator_public_key_owned(),
        kademlia_peer_id: node.config.kademlia_peer_id.unwrap(),
        peers: peers.clone(),
    });
}

async fn add_group_peer_data_to_node(quorums: &mut Vec<(Vec<NodeRuntime>, Vec<PeerData>)>) {
    for (group, group_peer_data) in quorums {
        for node in group.iter_mut() {
            for peer_data in group_peer_data.iter_mut() {
                if peer_data.node_id != node.config.id {
                    node.handle_node_added_to_peer_list(peer_data.clone())
                        .await
                        .unwrap();
                }
            }
        }
    }
}

fn form_groups_with_peer_data(
    nodes: &mut VecDeque<NodeRuntime>,
    min_quorum_size: usize,
    quorums: &mut Vec<(Vec<NodeRuntime>, Vec<PeerData>)>,
) -> Vec<(Vec<NodeRuntime>, Vec<PeerData>)> {
    while nodes.len() >= min_quorum_size {
        let mut group = vec![];
        let mut group_peer_data = vec![];
        while group.len() < min_quorum_size {
            let member = nodes.pop_front().unwrap();
            let peer_data = PeerData {
                node_id: member.config.id.clone(),
                node_type: member.config.node_type,
                kademlia_peer_id: member.config.kademlia_peer_id.unwrap(),
                udp_gossip_addr: member.config.udp_gossip_address,
                raptorq_gossip_addr: member.config.raptorq_gossip_address,
                kademlia_liveness_addr: member.config.kademlia_liveness_address,
                validator_public_key: member.config.keypair.validator_public_key_owned(),
            };

            group.push(member);
            group_peer_data.push(peer_data);
        }
        quorums.push((group, group_peer_data));
    }

    quorums.clone()
}

pub fn create_sender_receiver_addresses() -> ((Account, Address), Address) {
    let (_, sender_public_key) = generate_account_keypair();
    let mut sender_account = Account::new(sender_public_key.into());
    let update_field = AccountField::Credits(100000);
    let _ = sender_account.update_field(update_field);
    let sender_address = Address::new(sender_public_key);

    let (_, receiver_public_key) = generate_account_keypair();
    let receiver_address = Address::new(receiver_public_key);

    ((sender_account, sender_address), receiver_address)
}

pub async fn setup_network(
    n: usize,
) -> (
    NodeRuntime,
    HashMap<NodeId, NodeRuntime>, // farmers
    HashMap<NodeId, NodeRuntime>, // validators
    HashMap<NodeId, NodeRuntime>, // Miners
) {
    let (events_tx, mut events_rx) = tokio::sync::mpsc::channel(DEFAULT_BUFFER);

    let mut nodes = create_node_runtime_network(n, events_tx.clone()).await;

    let mut node_0 = nodes.pop_front().unwrap();

    node_0
        .create_account(node_0.config_ref().keypair.miner_public_key_owned())
        .unwrap();

    let mut quorum_assignments = HashMap::new();

    for node in nodes.iter() {
        let peer_data = PeerData {
            node_id: node.config.id.clone(),
            node_type: node.config.node_type,
            kademlia_peer_id: node.config.kademlia_peer_id.unwrap(),
            udp_gossip_addr: node.config.udp_gossip_address,
            raptorq_gossip_addr: node.config.raptorq_gossip_address,
            kademlia_liveness_addr: node.config.kademlia_liveness_address,
            validator_public_key: node.config.keypair.validator_public_key_owned(),
        };

        let assignments = node_0
            .handle_node_added_to_peer_list(peer_data.clone())
            .await
            .unwrap();

        if let Some(assignments) = assignments {
            quorum_assignments.extend(assignments);
        }
    }

    let other_nodes_copy = nodes.clone();

    // NOTE: let nodes be aware of each other
    for node in nodes.iter_mut() {
        for other_node in other_nodes_copy.iter() {
            if node.config.id == other_node.config.id {
                continue;
            }

            let peer_data = PeerData {
                node_id: other_node.config.id.clone(),
                node_type: other_node.config.node_type,
                kademlia_peer_id: other_node.config.kademlia_peer_id.unwrap(),
                udp_gossip_addr: other_node.config.udp_gossip_address,
                raptorq_gossip_addr: other_node.config.raptorq_gossip_address,
                kademlia_liveness_addr: other_node.config.kademlia_liveness_address,
                validator_public_key: other_node.config.keypair.validator_public_key_owned(),
            };

            node.handle_node_added_to_peer_list(peer_data.clone())
                .await
                .unwrap();
        }
    }

    let node_0_pubkey = node_0.config_ref().keypair.miner_public_key_owned();

    // NOTE: create te bootstrap's node account as well as their accounts on everyone's state
    for current_node in nodes.iter_mut() {
        for node in other_nodes_copy.iter() {
            let node_pubkey = node.config_ref().keypair.miner_public_key_owned();
            node_0.create_account(node_pubkey).unwrap();
            current_node.create_account(node_0_pubkey).unwrap();
            current_node.create_account(node_pubkey).unwrap();
        }
    }

    let mut nodes = nodes
        .into_iter()
        .map(|node| (node.config.id.clone(), node))
        .collect::<HashMap<NodeId, NodeRuntime>>();

    for (_node_id, node) in nodes.iter_mut() {
        node.handle_quorum_membership_assigments_created(
            quorum_assignments.clone().into_values().collect(),
        )
        .unwrap();
    }

    let mut validator_nodes = nodes
        .clone()
        .into_iter()
        .filter(|(_, node)| node.config.node_type == NodeType::Validator)
        .collect::<HashMap<NodeId, NodeRuntime>>();

    let farmer_nodes = validator_nodes
        .clone()
        .into_iter()
        .filter(|(_, node)| node.quorum_membership().unwrap().quorum_kind == QuorumKind::Farmer)
        .collect::<HashMap<NodeId, NodeRuntime>>();

    let harvester_nodes = validator_nodes
        .clone()
        .into_iter()
        .filter(|(_, node)| node.quorum_membership().unwrap().quorum_kind == QuorumKind::Harvester)
        .collect::<HashMap<NodeId, NodeRuntime>>();

    let miner_nodes = nodes
        .clone()
        .into_iter()
        .filter(|(_, node)| node.config.node_type == NodeType::Miner)
        .collect::<HashMap<NodeId, NodeRuntime>>();

    (node_0, farmer_nodes, harvester_nodes, miner_nodes)
}

pub fn dummy_convergence_block() -> ConvergenceBlock {
    let keypair = KeyPair::random();
    let public_key = keypair.get_miner_public_key();
    let mut hasher = DefaultHasher::new();

    let secret_key = keypair.get_miner_secret_key();
    let message =
        Message::from_hashed_data::<secp256k1::hashes::sha256::Hash>("Dummy block".as_bytes());

    let signature = secret_key.sign_ecdsa(message);

    public_key.hash(&mut hasher);
    let pubkey_hash = hasher.finish();

    let mut pub_key_bytes = pubkey_hash.to_string().as_bytes().to_vec();
    pub_key_bytes.push(1u8);

    let hash = digest(digest(&*pub_key_bytes).as_bytes());

    let payload = (21_600, hash);
    ConvergenceBlock {
        header: BlockHeader {
            ref_hashes: Default::default(),
            epoch: Default::default(),
            round: Default::default(),
            block_seed: Default::default(),
            next_block_seed: Quorum::generate_seed(payload, keypair).unwrap(),
            block_height: 21_600,
            timestamp: Default::default(),
            txn_hash: Default::default(),
            miner_claim: produce_random_claim(22),
            claim_list_hash: Default::default(),
            block_reward: Default::default(),
            next_block_reward: Default::default(),
            miner_signature: signature,
        },
        txns: Default::default(),
        claims: Default::default(),
        hash: "dummy_convergence_block".into(),
        certificate: None,
    }
}

pub fn dummy_proposal_block(sig_engine: signer::engine::SignerEngine) -> ProposalBlock {
    let kp1 = Keypair::random();
    let address1 = Address::new(kp1.miner_kp.1);
    let kp2 = Keypair::random();
    let address2 = Address::new(kp2.miner_kp.1);
    let mut account1 = Account::new(address1.clone());
    let update_field = AccountField::Credits(100000);
    account1.update_field(update_field.clone());
    let mut account2 = Account::new(address2.clone());
    account2.update_field(update_field.clone());
    produce_proposal_blocks(
        "dummy_proposal_block".to_string(),
        vec![(address1, Some(account1)), (address2, Some(account2))],
        1,
        2,
        sig_engine,
    )
    .pop()
    .unwrap()
}

pub fn dummy_proposal_block_and_accounts(
    sig_engine: signer::engine::SignerEngine,
) -> ((Address, Account), (Address, Account), ProposalBlock) {
    let kp1 = Keypair::random();
    let address1 = Address::new(kp1.miner_kp.1);
    let kp2 = Keypair::random();
    let address2 = Address::new(kp2.miner_kp.1);
    let mut account1 = Account::new(address1.clone());
    let update_field = AccountField::Credits(100000);
    account1.update_field(update_field.clone());
    let mut account2 = Account::new(address2.clone());
    account2.update_field(update_field.clone());
    let proposal_block = produce_proposal_blocks(
        "dummy_proposal_block".to_string(),
        vec![
            (address1.clone(), Some(account1.clone())),
            (address2.clone(), Some(account2.clone())),
        ],
        1,
        1,
        sig_engine,
    )
    .pop()
    .unwrap();

    ((address1, account1), (address2, account2), proposal_block)
}

pub fn setup_whitelisted_nodes(
    farmers: &HashMap<NodeId, NodeRuntime>,
    harvesters: &HashMap<NodeId, NodeRuntime>,
    miners: &HashMap<NodeId, NodeRuntime>,
) -> Vec<QuorumMember> {
    let whitelisted_harvesters = harvesters
        .iter()
        .map(|(_, node)| QuorumMember {
            node_id: node.config.id.clone(),
            kademlia_peer_id: node.config.kademlia_peer_id.unwrap(),
            node_type: node.config.node_type,
            udp_gossip_address: node.config.udp_gossip_address,
            raptorq_gossip_address: node.config.raptorq_gossip_address,
            kademlia_liveness_address: node.config.kademlia_liveness_address,
            validator_public_key: node.config.keypair.miner_public_key_owned(),
        })
        .collect::<Vec<QuorumMember>>();

    let whitelisted_farmers = farmers
        .iter()
        .map(|(_, node)| QuorumMember {
            node_id: node.config.id.clone(),
            kademlia_peer_id: node.config.kademlia_peer_id.unwrap(),
            node_type: node.config.node_type,
            udp_gossip_address: node.config.udp_gossip_address,
            raptorq_gossip_address: node.config.raptorq_gossip_address,
            kademlia_liveness_address: node.config.kademlia_liveness_address,
            validator_public_key: node.config.keypair.miner_public_key_owned(),
        })
        .collect::<Vec<QuorumMember>>();

    let whitelisted_miners = miners
        .iter()
        .map(|(_, node)| QuorumMember {
            node_id: node.config.id.clone(),
            kademlia_peer_id: node.config.kademlia_peer_id.unwrap(),
            node_type: node.config.node_type,
            udp_gossip_address: node.config.udp_gossip_address,
            raptorq_gossip_address: node.config.raptorq_gossip_address,
            kademlia_liveness_address: node.config.kademlia_liveness_address,
            validator_public_key: node.config.keypair.miner_public_key_owned(),
        })
        .collect::<Vec<QuorumMember>>();

    let mut whitelisted_nodes = Vec::new();
    whitelisted_nodes.extend(whitelisted_harvesters);
    whitelisted_nodes.extend(whitelisted_farmers);
    whitelisted_nodes.extend(whitelisted_miners);
    whitelisted_nodes
}<|MERGE_RESOLUTION|>--- conflicted
+++ resolved
@@ -658,10 +658,7 @@
     } else {
         create_mock_full_node_config()
     };
-<<<<<<< HEAD
-=======
-
->>>>>>> 89af9e52
+
     config.id = String::from("node-0");
 
     config.bootstrap_quorum_config = Some(bootstrap_quorum_config.clone());
