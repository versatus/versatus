--- conflicted
+++ resolved
@@ -121,27 +121,10 @@
             NetworkEvent::BlockCreated(block) => {
                 let evt = Event::BlockCreated(block);
 
-<<<<<<< HEAD
-            NetworkEvent::BroadcastTransactionVote(vote) => {
-                let evt = Event::BroadcastTransactionVote(*vote);
-                let em = EventMessage::new(Some(RUNTIME_TOPIC_STR.into()), evt);
-                self.events_tx.send(em).await.map_err(NodeError::from)?;
-            },
-
-            NetworkEvent::NewTxnCreated(txn) => {
-                info!("Received New Txn Created event, sending to runtime");
-                let evt = Event::NewTxnCreated(*txn);
-                let em = EventMessage::new(Some(RUNTIME_TOPIC_STR.into()), evt);
-                self.events_tx.send(em).await.map_err(NodeError::from)?;
-            },
-
-            _ => {},
-=======
                 self.send_event_to_runtime(evt).await?;
             }
 
             _ => {}
->>>>>>> 492c4e17
         }
 
         Ok(())
