use std::{
    collections::{BTreeMap, HashMap},
    net::{IpAddr, Ipv4Addr, SocketAddr},
};

use crate::Node;

pub use miner::test_helpers::{create_address, create_claim, create_miner};
use primitives::{KademliaPeerId, NodeId, NodeType, QuorumKind};

use vrrb_config::{
    BootstrapConfig, BootstrapPeerData, BootstrapQuorumConfig, BootstrapQuorumMember, NodeConfig,
    QuorumMember,
};
use vrrb_core::keypair::Keypair;

use super::create_mock_full_node_config;

/// Creates `n` Node instances that make up a network.
pub async fn create_test_network(n: u16) -> Vec<Node> {
    create_test_network_from_config(n, None).await
}

pub async fn create_test_network_from_config(n: u16, base_config: Option<NodeConfig>) -> Vec<Node> {
    let validator_count = (n as f64 * 0.8).ceil() as usize;
    let farmer_count = (validator_count as f64 * 0.7).ceil() as usize;
    let harvester_count = validator_count - farmer_count;
    let miner_count = n as usize - validator_count;

    let mut nodes = vec![];
    let mut bootstrap_quorum_members = BTreeMap::new();
    let mut keypairs = vec![];

    let mut port = 9090;
    for i in 1..=n {
        let udp_port: u16 = 11000 + i;
        let raptor_port: u16 = 12000 + i;
        let kademlia_port: u16 = 13000 + i;

        let keypair = Keypair::random();
        let validator_public_key = keypair.miner_public_key_owned();

        keypairs.push(keypair);

        let node_id = format!("node-{}", i);

        let quorum_kind = if usize::from(i) < farmer_count {
            QuorumKind::Farmer
        } else if usize::from(i) < farmer_count + harvester_count {
            QuorumKind::Harvester
        } else {
            QuorumKind::Miner
        };

        let node_type = if usize::from(i) < farmer_count + harvester_count {
            NodeType::Validator
        } else {
            NodeType::Miner
        };

        let member = BootstrapQuorumMember {
            node_id: node_id.clone(),
            kademlia_peer_id: KademliaPeerId::rand(),
            quorum_kind,
            node_type,
            udp_gossip_address: SocketAddr::new(IpAddr::V4(Ipv4Addr::LOCALHOST), udp_port),
            raptorq_gossip_address: SocketAddr::new(IpAddr::V4(Ipv4Addr::LOCALHOST), raptor_port),
            kademlia_liveness_address: SocketAddr::new(
                IpAddr::V4(Ipv4Addr::LOCALHOST),
                kademlia_port,
            ),
            validator_public_key,
        };

        bootstrap_quorum_members.insert(node_id, member);
    }

    let quorum_members = bootstrap_quorum_members
        .iter()
        // .cloned()
        .map(|(k, v)| (k.clone(), v.clone().into()))
        .collect::<HashMap<NodeId, QuorumMember>>();

    let whitelisted_nodes = bootstrap_quorum_members
        .values()
        .cloned()
        .map(|v| v.into())
        .collect::<Vec<QuorumMember>>();

    let bootstrap_quorum_config = BootstrapQuorumConfig {
        quorum_members: bootstrap_quorum_members.clone(),
    };

    let additional_genesis_receivers = if let Some(base_config) = base_config.clone() {
        if let Some(base_config) = base_config.bootstrap_config {
            base_config.additional_genesis_receivers
        } else {
            None
        }
    } else {
        None
    };

    let bootstrap_config = BootstrapConfig {
        additional_genesis_receivers,
        bootstrap_quorum_config: bootstrap_quorum_config.clone(),
    };

    let mut config = create_mock_full_node_config();
    config.id = String::from("node-0");
    config.bootstrap_config = Some(bootstrap_config.clone());
    config.whitelisted_nodes = whitelisted_nodes.clone();
    config.prometheus_bind_port = port;

    let node_0 = Node::start(config).await.unwrap();

    let bootstrap_peer_data = BootstrapPeerData {
        id: node_0.kademlia_peer_id(),
        udp_gossip_addr: node_0.udp_gossip_address(),
        raptorq_gossip_addr: node_0.raptorq_gossip_address(),
        kademlia_liveness_addr: node_0.kademlia_liveness_address(),
    };

    nodes.push(node_0);

<<<<<<< HEAD
    for i in 1..=&validator_count - 1 {
=======
    for i in 1..=validator_count - 1 {
        port += i as u16;
>>>>>>> 326284dd
        let mut config = create_mock_full_node_config();
        let node_id = format!("node-{}", i);
        let quorum_config = quorum_members.get(&node_id).unwrap().to_owned();
        config.id = format!("node-{}", i);
        config.keypair = keypairs.get(i - 1).unwrap().clone();
        config.bootstrap_peer_data = Some(bootstrap_peer_data.clone());
        config.node_type = NodeType::Validator;
        config.kademlia_liveness_address = quorum_config.kademlia_liveness_address;
        config.raptorq_gossip_address = quorum_config.raptorq_gossip_address;
        config.udp_gossip_address = quorum_config.udp_gossip_address;
        config.kademlia_peer_id = Some(quorum_config.kademlia_peer_id);
        config.whitelisted_nodes = whitelisted_nodes.clone();
        config.prometheus_bind_addr = String::from("127.0.0.1");
        config.prometheus_bind_port = port;
        if let Some(base_config) = &base_config {
            config.enable_ui = base_config.enable_ui;
        }

        let node = Node::start(config).await.unwrap();
        nodes.push(node);
    }

<<<<<<< HEAD
    for i in validator_count..=&validator_count + miner_count {
=======
    for i in validator_count..=validator_count + miner_count {
        port += i as u16;
>>>>>>> 326284dd
        let mut miner_config = create_mock_full_node_config();
        let node_id = format!("node-{}", i);
        let quorum_config = quorum_members.get(&node_id).unwrap().to_owned();
        miner_config.id = format!("node-{}", i);
        miner_config.keypair = keypairs.get(i - 1).unwrap().clone();
        miner_config.bootstrap_peer_data = Some(bootstrap_peer_data.clone());
        miner_config.node_type = NodeType::Miner;
        miner_config.kademlia_liveness_address = quorum_config.kademlia_liveness_address;
        miner_config.raptorq_gossip_address = quorum_config.raptorq_gossip_address;
        miner_config.udp_gossip_address = quorum_config.udp_gossip_address;
        miner_config.kademlia_peer_id = Some(quorum_config.kademlia_peer_id);
        miner_config.whitelisted_nodes = whitelisted_nodes.clone();
        miner_config.prometheus_bind_port = port;
        if let Some(base_config) = &base_config {
            miner_config.enable_ui = base_config.enable_ui;
        }

        let miner_node = Node::start(miner_config).await.unwrap();

        nodes.push(miner_node);
    }

    nodes
}<|MERGE_RESOLUTION|>--- conflicted
+++ resolved
@@ -123,12 +123,8 @@
 
     nodes.push(node_0);
 
-<<<<<<< HEAD
-    for i in 1..=&validator_count - 1 {
-=======
     for i in 1..=validator_count - 1 {
         port += i as u16;
->>>>>>> 326284dd
         let mut config = create_mock_full_node_config();
         let node_id = format!("node-{}", i);
         let quorum_config = quorum_members.get(&node_id).unwrap().to_owned();
@@ -151,12 +147,8 @@
         nodes.push(node);
     }
 
-<<<<<<< HEAD
-    for i in validator_count..=&validator_count + miner_count {
-=======
     for i in validator_count..=validator_count + miner_count {
         port += i as u16;
->>>>>>> 326284dd
         let mut miner_config = create_mock_full_node_config();
         let node_id = format!("node-{}", i);
         let quorum_config = quorum_members.get(&node_id).unwrap().to_owned();
