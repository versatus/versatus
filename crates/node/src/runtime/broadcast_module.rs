use std::{net::SocketAddr, time::Duration};

use async_trait::async_trait;
use events::{Event, EventMessage, EventPublisher};
use network::{
    message::{Message, MessageBody},
    network::BroadcastEngine,
};
use primitives::{NodeType, PeerId};
use storage::vrrbdb::VrrbDbReadHandle;
use telemetry::{error, info, instrument};
use theater::{ActorLabel, ActorState, Handler};
use uuid::Uuid;

use crate::{NodeError, Result};

pub struct BroadcastModuleConfig {
    pub events_tx: EventPublisher,
    pub node_type: NodeType,
    pub vrrbdb_read_handle: VrrbDbReadHandle,
    pub udp_gossip_address_port: u16,
    pub raptorq_gossip_address_port: u16,
    pub node_id: PeerId,
}

// TODO: rename to GossipNetworkModule
#[derive(Debug)]
pub struct BroadcastModule {
    id: Uuid,
    status: ActorState,
    _events_tx: EventPublisher,
    _vrrbdb_read_handle: VrrbDbReadHandle,
    broadcast_engine: BroadcastEngine,
}

const PACKET_TIMEOUT_DURATION: u64 = 10;

trait Timeout: Sized {
    fn timeout(self) -> tokio::time::Timeout<Self>;
}

impl<F: std::future::Future> Timeout for F {
    fn timeout(self) -> tokio::time::Timeout<Self> {
        tokio::time::timeout(Duration::from_secs(PACKET_TIMEOUT_DURATION), self)
    }
}

impl BroadcastModule {
    pub async fn new(config: BroadcastModuleConfig) -> Result<Self> {
        let broadcast_engine = BroadcastEngine::new(config.udp_gossip_address_port, 32)
            .await
            .map_err(|err| {
                NodeError::Other(format!("unable to setup broadcast engine: {err:?}"))
            })?;

        Ok(Self {
            id: Uuid::new_v4(),
            _events_tx: config.events_tx,
            status: ActorState::Stopped,
            _vrrbdb_read_handle: config.vrrbdb_read_handle,
            broadcast_engine,
        })
    }

    pub fn local_addr(&self) -> SocketAddr {
        self.broadcast_engine.local_addr()
    }

    pub fn name(&self) -> String {
        "Broadcast".to_string()
    }

    pub async fn process_received_msg(&mut self) {
        loop {
            if let Some((_, mut incoming)) = self
                .broadcast_engine
                .get_incoming_connections()
                .next()
                .await
            {
<<<<<<< HEAD
                if let Ok(Ok(Some(message))) = incoming.next().timeout().await {
                    let msg = Message::from_bytes(&message.2);
                    match msg.data {
                        MessageBody::InvalidBlock { .. } => {},
                        MessageBody::Disconnect { .. } => {},
                        MessageBody::StateComponents { .. } => {},
                        MessageBody::Genesis { .. } => {},
                        MessageBody::Child { .. } => {},
                        MessageBody::Parent { .. } => {},
                        MessageBody::Ledger { .. } => {},
                        MessageBody::NetworkState { .. } => {},
                        MessageBody::ClaimAbandoned { .. } => {},
                        MessageBody::ResetPeerConnection { .. } => {},
                        MessageBody::RemovePeer { .. } => {},
                        MessageBody::AddPeer { .. } => {},
                        MessageBody::DKGPartCommitment {
                            part_commitment: _,
                            sender_id: _,
                        } => {},
                        MessageBody::DKGPartAcknowledgement { .. } => {},
                        MessageBody::Vote { .. } => {},
                        MessageBody::Empty => {},
=======
                if let Ok(message_result) = incoming.next().timeout().await {
                    if let Ok(msg_option) = message_result {
                        if let Some(message) = msg_option {
                            let msg = Message::from_bytes(&message.2);
                            match msg.data {
                                MessageBody::InvalidBlock { .. } => {},
                                MessageBody::Disconnect { .. } => {},
                                MessageBody::StateComponents { .. } => {},
                                MessageBody::Genesis { .. } => {},
                                MessageBody::Child { .. } => {},
                                MessageBody::Parent { .. } => {},
                                MessageBody::Ledger { .. } => {},
                                MessageBody::NetworkState { .. } => {},
                                MessageBody::ClaimAbandoned { .. } => {},
                                MessageBody::ResetPeerConnection { .. } => {},
                                MessageBody::RemovePeer { .. } => {},
                                MessageBody::AddPeer { .. } => {},
                                MessageBody::DKGPartCommitment {
                                    part_commitment: _,
                                    sender_id: _,
                                } => {},
                                MessageBody::DKGPartAcknowledgement { .. } => {},
                                MessageBody::Vote { .. } => {},
                                MessageBody::Empty => {},
                                MessageBody::ForwardedTxn(txn) => {
                                    let _ = self.events_tx.send(EventMessage::new(
                                        None,
                                        Event::NewTxnCreated(txn.txn),
                                    ));
                                },
                            }
                        }
>>>>>>> efd6a6b5
                    }
                }
            }
        }
    }
}

/// The number of erasures that the raptorq encoder will use to encode the
/// block.
const RAPTOR_ERASURE_COUNT: u32 = 3000;

#[async_trait]
impl Handler<EventMessage> for BroadcastModule {
    fn id(&self) -> theater::ActorId {
        self.id.to_string()
    }

    fn label(&self) -> ActorLabel {
        self.name()
    }

    fn status(&self) -> ActorState {
        self.status.clone()
    }

    fn set_status(&mut self, actor_status: ActorState) {
        self.status = actor_status;
    }

    fn on_start(&self) {
        info!("{}-{} starting", self.label(), self.id(),);
    }

    #[instrument]
    async fn handle(&mut self, event: EventMessage) -> theater::Result<ActorState> {
        match event.into() {
            Event::Stop => {
                return Ok(ActorState::Stopped);
            },
            Event::PartMessage(sender_id, part_commitment) => {
                let status = self
                    .broadcast_engine
                    .quic_broadcast(Message::new(MessageBody::DKGPartCommitment {
                        sender_id,
                        part_commitment,
                    }))
                    .await;
                match status {
                    Ok(_) => {},
                    Err(e) => {
                        error!(
                            "Error occured while broadcasting ack commitment to peers :{:?}",
                            e
                        );
                    },
                }
            },
            Event::SendAck(curr_node_id, sender_id, ack) => {
                let status = self
                    .broadcast_engine
                    .quic_broadcast(Message::new(MessageBody::DKGPartAcknowledgement {
                        curr_node_id,
                        sender_id,
                        ack,
                    }))
                    .await;
                match status {
                    Ok(_) => {},
                    Err(e) => {
                        error!(
                            "Error occured while broadcasting Part commitment to peers :{:?}",
                            e
                        );
                    },
                }
            },
            Event::SyncPeers(peers) => {
                let mut quic_addresses = vec![];
                let mut raptor_peer_list = vec![];
                for peer in peers.iter() {
                    let addr = peer.address;
                    quic_addresses.push(addr);
                    let mut raptor_addr = addr;
                    raptor_addr.set_port(peer.raptor_udp_port);
                    raptor_peer_list.push(raptor_addr);
                }
                self.broadcast_engine.add_raptor_peers(raptor_peer_list);
                self.broadcast_engine
                    .add_peer_connection(quic_addresses)
                    .await?;
            },
            Event::Vote(vote, farmer_quorum_threshold) => {
                let status = self
                    .broadcast_engine
                    .quic_broadcast(Message::new(MessageBody::Vote {
                        vote,
                        farmer_quorum_threshold,
                    }))
                    .await;
                match status {
                    Ok(_) => {},
                    Err(e) => {
                        error!(
                            "Error occured while broadcasting votes to harvesters :{:?}",
                            e
                        );
                    },
                }
            },
            // Broadcasting the Convergence block to the peers.
            Event::BlockConfirmed(block) => {
                let status = self
                    .broadcast_engine
                    .unreliable_broadcast(
                        block,
                        RAPTOR_ERASURE_COUNT,
                        self.broadcast_engine.raptor_udp_port,
                    )
                    .await;
                match status {
                    Ok(_) => {},
                    Err(e) => {
                        error!("Error occured while broadcasting blocks to peers :{:?}", e);
                    },
                }
            },
            Event::ForwardTxn((txn_record, addresses)) => {
                for address in addresses.iter() {
                    let address = address.clone();
                    let status = self
                        .broadcast_engine
                        .send_data_via_quic(
                            Message::new(MessageBody::ForwardedTxn(txn_record.clone())),
                            address,
                        )
                        .await;
                    match status {
                        Ok(_) => {},
                        Err(e) => {
                            error!(
                                "Error occurred while forwarding transaction to peers: {:?}",
                                e
                            );
                        },
                    }
                }
            },

            _ => {},
        }

        Ok(ActorState::Running)
    }
}

#[cfg(test)]
mod tests {
<<<<<<< HEAD
=======


>>>>>>> efd6a6b5
    use events::{Event, EventMessage, SyncPeerData, DEFAULT_BUFFER};
    use primitives::NodeType;
    use storage::vrrbdb::{VrrbDb, VrrbDbConfig};
    use theater::{Actor, ActorImpl};
    use tokio::net::UdpSocket;

    use super::{BroadcastModule, BroadcastModuleConfig};

    #[tokio::test]
    async fn test_broadcast_module() {
        let (internal_events_tx, mut internal_events_rx) =
            tokio::sync::mpsc::channel::<EventMessage>(DEFAULT_BUFFER);

        let node_id = uuid::Uuid::new_v4().to_string().into_bytes();

        let mut db_config = VrrbDbConfig::default();

        let temp_dir_path = std::env::temp_dir();
        let db_path = temp_dir_path.join(vrrb_core::helpers::generate_random_string());

        db_config.with_path(db_path);

        let db = VrrbDb::new(db_config);

        let vrrbdb_read_handle = db.read_handle();

        let config = BroadcastModuleConfig {
            events_tx: internal_events_tx,
            vrrbdb_read_handle,
            node_type: NodeType::Full,
            udp_gossip_address_port: 0,
            raptorq_gossip_address_port: 0,
            node_id,
        };

        let (events_tx, mut events_rx) =
            tokio::sync::broadcast::channel::<EventMessage>(DEFAULT_BUFFER);

        let broadcast_module = BroadcastModule::new(config).await.unwrap();

        let mut broadcast_module_actor = ActorImpl::new(broadcast_module);

        let handle = tokio::spawn(async move {
            broadcast_module_actor.start(&mut events_rx).await.unwrap();
        });

        let bound_socket = UdpSocket::bind("127.0.0.1:0").await.unwrap();

        let address = bound_socket.local_addr().unwrap();

        let peer_data = SyncPeerData {
            address,
            raptor_udp_port: 9993,
            quic_port: 9994,
            node_type: NodeType::Full,
        };

        events_tx
            .send(Event::SyncPeers(vec![peer_data.clone()]).into())
            .unwrap();

        events_tx.send(Event::Stop.into()).unwrap();

        match internal_events_rx.recv().await {
            Some(value) => assert_eq!(value, Event::SyncPeers(vec![peer_data]).into()),
            None => {},
        }

        handle.await.unwrap();
    }
}<|MERGE_RESOLUTION|>--- conflicted
+++ resolved
@@ -78,30 +78,6 @@
                 .next()
                 .await
             {
-<<<<<<< HEAD
-                if let Ok(Ok(Some(message))) = incoming.next().timeout().await {
-                    let msg = Message::from_bytes(&message.2);
-                    match msg.data {
-                        MessageBody::InvalidBlock { .. } => {},
-                        MessageBody::Disconnect { .. } => {},
-                        MessageBody::StateComponents { .. } => {},
-                        MessageBody::Genesis { .. } => {},
-                        MessageBody::Child { .. } => {},
-                        MessageBody::Parent { .. } => {},
-                        MessageBody::Ledger { .. } => {},
-                        MessageBody::NetworkState { .. } => {},
-                        MessageBody::ClaimAbandoned { .. } => {},
-                        MessageBody::ResetPeerConnection { .. } => {},
-                        MessageBody::RemovePeer { .. } => {},
-                        MessageBody::AddPeer { .. } => {},
-                        MessageBody::DKGPartCommitment {
-                            part_commitment: _,
-                            sender_id: _,
-                        } => {},
-                        MessageBody::DKGPartAcknowledgement { .. } => {},
-                        MessageBody::Vote { .. } => {},
-                        MessageBody::Empty => {},
-=======
                 if let Ok(message_result) = incoming.next().timeout().await {
                     if let Ok(msg_option) = message_result {
                         if let Some(message) = msg_option {
@@ -134,7 +110,6 @@
                                 },
                             }
                         }
->>>>>>> efd6a6b5
                     }
                 }
             }
@@ -292,11 +267,7 @@
 
 #[cfg(test)]
 mod tests {
-<<<<<<< HEAD
-=======
-
-
->>>>>>> efd6a6b5
+
     use events::{Event, EventMessage, SyncPeerData, DEFAULT_BUFFER};
     use primitives::NodeType;
     use storage::vrrbdb::{VrrbDb, VrrbDbConfig};
