<<<<<<< HEAD
use std::{
    collections::{HashMap, HashSet},
    net::SocketAddr,
    str::FromStr,
};

=======
>>>>>>> 85cbdc02
use async_trait::async_trait;
use crossbeam_channel::Sender;
use events::{Event, EventMessage, EventPublisher, JobResult};
use maglev::*;
use mempool::mempool::{LeftRightMempool, TxnStatus};
use primitives::{GroupPublicKey, NodeIdx, PeerId, QuorumThreshold};
use signer::signer::SignatureProvider;
use telemetry::info;
use theater::{ActorId, ActorLabel, ActorState, Handler};
use vrrb_core::txn::{TransactionDigest, Txn};

use crate::scheduler::Job;

pub const PULL_TXN_BATCH_SIZE: usize = 100;

/// The FarmerModule is responsible to validate and vote on transactions within
/// mempool.
///
/// Properties:
///
/// * `tx_mempool`: `tx_mempool` is a `LeftRightMempool` struct that represents
///   the transaction mempool
/// of the `FarmerModule`. It is used to store and manage pending transactions
/// before they are voted.
/// * `group_public_key`: The `group_public_key` property is a distributed group
///   generated public key used
/// for combining votes on threshold.
/// `quorum_threshold` property to determine the minimum number of votes
/// required to certify Txn
/// * `sig_provider`: The `sig_provider` property is an optional
///   `SignatureProvider` that can be used to
/// sign messages or transactions in the `FarmerModule`. It is likely used for
/// cryptographic operations related to the farmer's participation in the
/// network.
/// * `farmer_id`: `farmer_id` is a variable of type `PeerId` which represents
///   the unique identifier of
/// the farmer node in the network. It is likely used to distinguish this node
/// from other nodes in the network and to facilitate communication between
/// nodes.
/// * `farmer_node_idx`: `farmer_node_idx` is a property that represents the
///   index of the farmer node in
/// the network. It is likely used to identify the position of the farmer node
/// in the network topology and to facilitate communication and coordination
/// with other nodes in the network.
/// * `status`: The `status` property is an instance of the `ActorState` enum,
///   which represents the
/// current state of the `FarmerModule` actor. The possible states are defined
/// by the enum variants.
/// * `label`: The `label` property is of type `ActorLabel` and is used to
///   identify the type of actor
/// this struct represents. It is likely an enum that defines different types of
/// actors in the system.
/// * `id`: The `id` property is an `ActorId` which is a unique identifier for
///   the `FarmerModule` actor
/// instance. It is used to distinguish this actor from other actors in the
/// system.
/// * `broadcast_events_tx`: `broadcast_events_tx` is an `UnboundedSender` that
///   is used to send events
/// to other actors in the system. It is unbounded, meaning that it can hold an
/// unlimited number of events until they are consumed by the receiving actors.
/// * `quorum_threshold`: The `quorum_threshold` property is a value that
///   represents the minimum number
/// of nodes required to reach consensus in the network. In other words, if the
/// number of nodes that agree on a particular decision is less than the
/// `quorum_threshold`, the decision is not considered valid. This is often used
/// * `sync_jobs_sender`: `sync_jobs_sender` is a `Sender` object used to send
///   synchronous jobs to the
/// `FarmerModule` actor. It is used to communicate with other actors in the
/// system and coordinate their actions. The `Sender` object is part of Rust's
/// standard library and is used to send messages between
/// * `async_jobs_sender`: `async_jobs_sender` is a property of the
///   `FarmerModule` struct. It is of type
/// `Sender<Job>`, which is a channel sender used to send asynchronous jobs to
/// the module. This property is likely used to handle tasks that can be
/// executed in the background without blocking the main
pub struct FarmerModule {
    pub tx_mempool: LeftRightMempool,
    pub group_public_key: GroupPublicKey,
    pub sig_provider: Option<SignatureProvider>,
    pub farmer_id: PeerId,
    pub farmer_node_idx: NodeIdx,
<<<<<<< HEAD
    pub harvester_peers: HashSet<SocketAddr>,
    pub neighbouring_farmer_quorum_peers: HashMap<GroupPublicKey, HashSet<SocketAddr>>,
=======
>>>>>>> 85cbdc02
    status: ActorState,
    label: ActorLabel,
    id: ActorId,
    broadcast_events_tx: EventPublisher,
    quorum_threshold: QuorumThreshold,
    sync_jobs_sender: Sender<Job>,
    async_jobs_sender: Sender<Job>,
}

impl FarmerModule {
    pub fn new(
        sig_provider: Option<SignatureProvider>,
        group_public_key: GroupPublicKey,
        farmer_id: PeerId,
        farmer_node_idx: NodeIdx,
        broadcast_events_tx: EventPublisher,
        quorum_threshold: QuorumThreshold,
        sync_jobs_sender: Sender<Job>,
        async_jobs_sender: Sender<Job>,
    ) -> Self {
        let lrmpooldb = LeftRightMempool::new();
        let farmer = Self {
            sig_provider,
            tx_mempool: lrmpooldb,
            status: ActorState::Stopped,
            label: String::from("Farmer"),
            id: uuid::Uuid::new_v4().to_string(),
            group_public_key,
            farmer_id,
            farmer_node_idx,
            broadcast_events_tx: broadcast_events_tx.clone(),
            quorum_threshold,
            sync_jobs_sender,
            async_jobs_sender,
<<<<<<< HEAD
            harvester_peers: Default::default(),
            neighbouring_farmer_quorum_peers: HashMap::default(),
=======
>>>>>>> 85cbdc02
        };
        farmer
    }

    pub fn insert_txn(&mut self, txn: Txn) {
        let _ = self.tx_mempool.insert(txn);
    }

    /// This function updates the status of a transaction in a transaction
    /// mempool.
    ///
    /// Arguments:
    ///
    /// * `txn_id`: The `txn_id` parameter is of type `TransactionDigest` and
    ///   represents the unique
    /// identifier of a transaction.
    /// * `status`: The `status` parameter is of type `TxnStatus`, which is an
    ///   enum representing the
    /// status of a transaction.
    pub fn update_txn_status(&mut self, txn_id: TransactionDigest, status: TxnStatus) {
        let txn_record_opt = self.tx_mempool.get(&txn_id);
        if let Some(mut txn_record) = txn_record_opt {
            txn_record.status = status;
            self.remove_txn(txn_id);
            self.insert_txn(txn_record.txn);
        }
    }

    pub fn remove_txn(&mut self, txn_id: TransactionDigest) {
        let _ = self.tx_mempool.remove(&txn_id);
    }

    pub fn name(&self) -> String {
        String::from("FarmerHarvester module")
    }
}

#[async_trait]
impl Handler<EventMessage> for FarmerModule {
    fn id(&self) -> ActorId {
        self.id.clone()
    }

    fn label(&self) -> ActorLabel {
        self.name()
    }

    fn status(&self) -> ActorState {
        self.status.clone()
    }

    fn set_status(&mut self, actor_status: ActorState) {
        self.status = actor_status;
    }

    async fn handle(&mut self, event: EventMessage) -> theater::Result<ActorState> {
        match event.into() {
            Event::Stop => {
                return Ok(ActorState::Stopped);
            },
<<<<<<< HEAD

            Event::AddHarvesterPeer(peer) => {
                self.harvester_peers.insert(peer);
            },
            Event::RemoveHarvesterPeer(peer) => {
                self.harvester_peers.remove(&peer);
            },
            /*
            Event::SyncNeighbouringFarmerQuorum(peers_details) => {
                for (group_public_key, addressess) in peers_details {
                    self.neighbouring_farmer_quorum_peers
                        .insert(group_public_key, addressess);
                }
            },*/
=======
>>>>>>> 85cbdc02
            //Event  "Farm" fetches a batch of transactions from a transaction mempool and sends
            // them to scheduler to get it validated and voted
            Event::Farm => {
                let txns = self.tx_mempool.fetch_txns(PULL_TXN_BATCH_SIZE);
                let keys: Vec<GroupPublicKey> = self
                    .neighbouring_farmer_quorum_peers
                    .keys()
                    .cloned()
                    .collect();
                let maglev_hash_ring = Maglev::new(keys);
                let mut new_txns = vec![];
                for txn in txns.into_iter() {
                    if let Some(group_public_key) = maglev_hash_ring.get(&txn.0.clone()) {
                        if group_public_key == self.group_public_key {
                            new_txns.push(txn);
                        } else if let Some(broadcast_addresses) =
                            self.neighbouring_farmer_quorum_peers.get(group_public_key)
                        {
                            let addresses: Vec<SocketAddr> =
                                broadcast_addresses.into_iter().collect();
                            let _ = self.broadcast_events_tx.send(EventMessage::new(
                                None,
                                Event::ForwardTxn((txn.1, addresses)),
                            ));
                        }
                    } else {
                        new_txns.push(txn);
                    }
                }

                if let Some(sig_provider) = self.sig_provider.clone() {
                    let _ = self.sync_jobs_sender.send(Job::Farm((
                        new_txns,
                        self.farmer_id.clone(),
                        self.farmer_node_idx,
                        self.group_public_key.clone(),
                        sig_provider.clone(),
                        self.quorum_threshold,
                    )));
                }
            },
            // Receive the Vote from scheduler
            Event::ProcessedVotes(job_result) => {
                if let JobResult::Votes((votes, farmer_quorum_threshold)) = job_result {
                    for vote_opt in votes.iter() {
                        if let Some(vote) = vote_opt {
                            let _ = self
                                .broadcast_events_tx
                                .send(Event::Vote(vote.clone(), farmer_quorum_threshold).into())
                                .await;
                        }
                    }
                }
            },
            Event::NoOp => {},
            _ => {},
        }

        Ok(ActorState::Running)
    }

    fn on_stop(&self) {
        info!(
            "{}-{} received stop signal. Stopping",
            self.name(),
            self.label()
        );
    }
}

pub trait QuorumMember {}
// TODO: Move this to primitives
pub type QuorumId = String;
pub type QuorumPubkey = String;

#[cfg(test)]
mod tests {
    use std::{
        collections::{HashMap, HashSet},
        thread,
        time::{SystemTime, UNIX_EPOCH},
    };

    use dkg_engine::{test_utils, types::config::ThresholdConfig};
    use events::{Event, EventMessage, JobResult, DEFAULT_BUFFER};
    use lazy_static::lazy_static;
    use primitives::Address;
    use secp256k1::Message;
    use signer::signer::SignatureProvider;
    use storage::vrrbdb::{VrrbDb, VrrbDbConfig};
    use theater::{Actor, ActorImpl, ActorState};
    use validator::validator_core_manager::ValidatorCoreManager;
    use vrrb_core::{
        account::Account,
        keypair::KeyPair,
        txn::{NewTxnArgs, Txn},
    };

    use crate::{
        farmer_module::FarmerModule,
        scheduler::{Job, JobSchedulerController},
    };

    #[tokio::test]
    async fn farmer_module_starts_and_stops() {
        let (broadcast_events_tx, _) = tokio::sync::mpsc::channel::<EventMessage>(DEFAULT_BUFFER);
        let (_, clear_filter_rx) = tokio::sync::mpsc::unbounded_channel::<Event>();
        let (sync_jobs_sender, sync_jobs_receiver) = crossbeam_channel::unbounded::<Job>();
        let (async_jobs_sender, async_jobs_receiver) = crossbeam_channel::unbounded::<Job>();

        let (sync_jobs_status_sender, sync_jobs_status_receiver) =
            crossbeam_channel::unbounded::<JobResult>();
        let (async_jobs_status_sender, async_jobs_status_receiver) =
            crossbeam_channel::unbounded::<JobResult>();
        let farmer_module = FarmerModule::new(
            None,
            vec![],
            vec![],
            0,
            broadcast_events_tx,
            2,
            sync_jobs_sender,
            async_jobs_sender,
        );
        let mut farmer_swarm_module = ActorImpl::new(farmer_module);

        let (ctrl_tx, mut ctrl_rx) =
            tokio::sync::broadcast::channel::<EventMessage>(DEFAULT_BUFFER);

        assert_eq!(farmer_swarm_module.status(), ActorState::Stopped);

        let handle = tokio::spawn(async move {
            farmer_swarm_module.start(&mut ctrl_rx).await.unwrap();
            assert_eq!(farmer_swarm_module.status(), ActorState::Terminating);
        });

        ctrl_tx.send(Event::Stop.into()).unwrap();
        handle.await.unwrap();
    }
    lazy_static! {
        static ref STATE_SNAPSHOT: HashMap<Address, Account> = HashMap::new();
    }

    #[tokio::test]
    async fn farmer_farm_cast_vote() {
        let (events_tx, _) = tokio::sync::mpsc::channel::<EventMessage>(DEFAULT_BUFFER);

        let (broadcast_events_tx, broadcast_events_rx) =
            tokio::sync::mpsc::channel::<EventMessage>(DEFAULT_BUFFER);

        let (_, clear_filter_rx) = tokio::sync::mpsc::channel::<EventMessage>(DEFAULT_BUFFER);

        let (sync_jobs_sender, sync_jobs_receiver) = crossbeam_channel::unbounded::<Job>();
        let (async_jobs_sender, async_jobs_receiver) = crossbeam_channel::unbounded::<Job>();

        let mut db_config = VrrbDbConfig::default();
        let temp_dir_path = std::env::temp_dir();
        let db_path = temp_dir_path.join(vrrb_core::helpers::generate_random_string());
        db_config.with_path(db_path);
        let db = VrrbDb::new(db_config);
        let vrrbdb_read_handle = db.read_handle();

        let mut job_scheduler = JobSchedulerController::new(
            vec![0],
            events_tx,
            sync_jobs_receiver,
            async_jobs_receiver,
            ValidatorCoreManager::new(8).unwrap(),
            vrrbdb_read_handle,
        );
        thread::spawn(move || {
            job_scheduler.execute_sync_jobs();
        });
        let mut dkg_engines = test_utils::generate_dkg_engine_with_states().await;
        let dkg_engine = dkg_engines.pop().unwrap();
        let group_public_key = dkg_engine
            .dkg_state
            .public_key_set
            .clone()
            .unwrap()
            .public_key()
            .to_bytes()
            .to_vec();
        let sig_provider = SignatureProvider {
            dkg_state: std::sync::Arc::new(std::sync::RwLock::new(dkg_engine.dkg_state)),
            quorum_config: ThresholdConfig {
                threshold: 2,
                upper_bound: 4,
            },
        };
        let mut farmer = FarmerModule::new(
            Some(sig_provider),
            group_public_key,
            dkg_engine.secret_key.public_key().to_bytes().to_vec(),
            1,
            broadcast_events_tx,
            2,
            sync_jobs_sender,
            async_jobs_sender,
        );
        let keypair = KeyPair::random();
        let mut txns = HashSet::<Txn>::new();

        let now = SystemTime::now()
            .duration_since(UNIX_EPOCH)
            .unwrap()
            .as_nanos();

        // let txn_id = String::from("1");
        let sender_address = String::from("aaa1");
        let receiver_address = String::from("bbb1");
        let txn_amount: u128 = 1010101;

        for n in 1..101 {
            let sig = keypair.miner_kp.0.sign_ecdsa(Message::from_hashed_data::<
                secp256k1::hashes::sha256::Hash,
            >(
                b"
    vrrb",
            ));

            let txn = Txn::new(NewTxnArgs {
                timestamp: 0,
                sender_address: String::from("aaa1"),
                sender_public_key: keypair.get_miner_public_key().clone(),
                receiver_address: receiver_address.clone(),
                token: None,
                amount: txn_amount + n,
                validators: Some(HashMap::<String, bool>::new()),
                nonce: 0,
                signature: sig,
            });
            txns.insert(txn);
        }

        let _ = farmer.tx_mempool.extend(txns);

        let mut farmer_swarm_module = ActorImpl::new(farmer);
        let (ctrl_tx, mut ctrl_rx) = tokio::sync::broadcast::channel::<EventMessage>(10000);
        assert_eq!(farmer_swarm_module.status(), ActorState::Stopped);

        let handle = tokio::spawn(async move {
            farmer_swarm_module.start(&mut ctrl_rx).await.unwrap();
            assert_eq!(farmer_swarm_module.status(), ActorState::Terminating);
        });

        ctrl_tx.send(Event::Farm.into()).unwrap();
        ctrl_tx.send(Event::Stop.into()).unwrap();
        handle.await.unwrap();
    }
}<|MERGE_RESOLUTION|>--- conflicted
+++ resolved
@@ -1,12 +1,8 @@
-<<<<<<< HEAD
 use std::{
     collections::{HashMap, HashSet},
     net::SocketAddr,
     str::FromStr,
 };
-
-=======
->>>>>>> 85cbdc02
 use async_trait::async_trait;
 use crossbeam_channel::Sender;
 use events::{Event, EventMessage, EventPublisher, JobResult};
@@ -88,11 +84,8 @@
     pub sig_provider: Option<SignatureProvider>,
     pub farmer_id: PeerId,
     pub farmer_node_idx: NodeIdx,
-<<<<<<< HEAD
     pub harvester_peers: HashSet<SocketAddr>,
     pub neighbouring_farmer_quorum_peers: HashMap<GroupPublicKey, HashSet<SocketAddr>>,
-=======
->>>>>>> 85cbdc02
     status: ActorState,
     label: ActorLabel,
     id: ActorId,
@@ -127,11 +120,8 @@
             quorum_threshold,
             sync_jobs_sender,
             async_jobs_sender,
-<<<<<<< HEAD
             harvester_peers: Default::default(),
             neighbouring_farmer_quorum_peers: HashMap::default(),
-=======
->>>>>>> 85cbdc02
         };
         farmer
     }
@@ -192,8 +182,6 @@
             Event::Stop => {
                 return Ok(ActorState::Stopped);
             },
-<<<<<<< HEAD
-
             Event::AddHarvesterPeer(peer) => {
                 self.harvester_peers.insert(peer);
             },
@@ -207,8 +195,6 @@
                         .insert(group_public_key, addressess);
                 }
             },*/
-=======
->>>>>>> 85cbdc02
             //Event  "Farm" fetches a batch of transactions from a transaction mempool and sends
             // them to scheduler to get it validated and voted
             Event::Farm => {
@@ -221,14 +207,14 @@
                 let maglev_hash_ring = Maglev::new(keys);
                 let mut new_txns = vec![];
                 for txn in txns.into_iter() {
-                    if let Some(group_public_key) = maglev_hash_ring.get(&txn.0.clone()) {
+                    if let Some(group_public_key) = maglev_hash_ring.get(&txn.0.clone()).cloned() {
                         if group_public_key == self.group_public_key {
                             new_txns.push(txn);
                         } else if let Some(broadcast_addresses) =
-                            self.neighbouring_farmer_quorum_peers.get(group_public_key)
+                            self.neighbouring_farmer_quorum_peers.get(&group_public_key)
                         {
                             let addresses: Vec<SocketAddr> =
-                                broadcast_addresses.into_iter().collect();
+                                broadcast_addresses.into_iter().cloned().collect();
                             let _ = self.broadcast_events_tx.send(EventMessage::new(
                                 None,
                                 Event::ForwardTxn((txn.1, addresses)),
