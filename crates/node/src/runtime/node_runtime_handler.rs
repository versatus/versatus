--- conflicted
+++ resolved
@@ -638,11 +638,12 @@
                     self.config_ref().node_type,
                     node_id
                 );
-<<<<<<< HEAD
-                match self
+
+                let certificate = self
                     .handle_harvester_signature_received(block_hash, node_id, signature)
-                    .await
-                {
+                    .await;
+
+                match certificate {
                     Ok(certificate) => {
                         info!("certificate created");
 
@@ -656,29 +657,10 @@
                             return Ok(ActorState::Running);
                         };
                     }
-                    Err(err) => {
-                        error!("error while creating certificate: {:?}", err);
-                        return Ok(ActorState::Running);
-                    }
-                };
-=======
-
-                let certificate = self
-                    .handle_harvester_signature_received(block_hash, node_id, signature)
-                    .await;
-
-                match certificate {
-                    Ok(certificate) => {
-                        info!("certificate created");
-
-                        self.send_event_to_network(Event::GenesisBlockCertificateCreated(certificate))
-                            .await?;
-                    }
                     Err(error) => {
                         info!("certificate not created: {}", error);
                     }
                 }
->>>>>>> 99f830ff
             }
 
             Event::ConvergenceBlockSignatureCreated(BlockPartialSignature {
