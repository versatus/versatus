--- conflicted
+++ resolved
@@ -351,21 +351,9 @@
                     .send(em)
                     .await
                     .map_err(|err| TheaterError::Other(err.to_string()))?;
-<<<<<<< HEAD
-            },
-            Event::BroadcastTransactionVote(vote) => {
-                info!("Handling BroadcastTransactionVote in node_runtime_handler");
-                self.handle_vote_received(vote)
-                    .await
-                    .map_err(|err| TheaterError::Other(err.to_string()))?;
-            },
-            Event::NoOp => {},
-            _ => {},
-=======
             }
             Event::NoOp => {}
             _ => {}
->>>>>>> 492c4e17
         }
 
         Ok(ActorState::Running)
