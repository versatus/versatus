use std::{net::SocketAddr, thread, thread::sleep, time::Duration};

use async_trait::async_trait;
use crossbeam_channel::{select, unbounded, Sender};
use dkg_engine::{
    dkg::DkgGenerator,
    types::{config::ThresholdConfig, DkgEngine, DkgResult},
};
use events::{Event, EventMessage, EventPublisher, SyncPeerData};
use hbbft::crypto::{PublicKey, SecretKeyShare};
use laminar::{Config, Packet, Socket, SocketEvent};
use primitives::{
    NodeIdx,
    NodeType,
    NodeTypeBytes,
    PKShareBytes,
    PayloadBytes,
    QuorumPublicKey,
    QuorumType,
    RawSignature,
    REGISTER_REQUEST,
    RETRIEVE_PEERS_REQUEST,
};
use rand::{distributions::Alphanumeric, Rng};
use serde::{Deserialize, Serialize};
use telemetry::info;
use theater::{ActorId, ActorLabel, ActorState, Handler, TheaterError};
use tracing::error;

use crate::{result::Result, NodeError};

pub struct DkgModuleConfig {
    pub quorum_type: Option<QuorumType>,
    pub quorum_size: usize,
    pub quorum_threshold: usize,
}

pub struct DkgModule {
    pub dkg_engine: DkgEngine,
    pub quorum_type: Option<QuorumType>,
    pub rendezvous_local_addr: SocketAddr,
    pub rendezvous_server_addr: SocketAddr,
    pub quic_port: u16,
    pub socket: Socket,
    status: ActorState,
    _label: ActorLabel,
    id: ActorId,
    broadcast_events_tx: EventPublisher,
}

impl DkgModule {
    pub fn new(
        node_idx: NodeIdx,
        node_type: NodeType,
        secret_key: hbbft::crypto::SecretKey,
        config: DkgModuleConfig,
        rendezvous_local_addr: SocketAddr,
        rendezvous_server_addr: SocketAddr,
        quic_port: u16,
        broadcast_events_tx: EventPublisher,
    ) -> Result<DkgModule> {
        let engine = DkgEngine::new(
            node_idx,
            node_type,
            secret_key,
            ThresholdConfig {
                upper_bound: config.quorum_size as u16,
                threshold: config.quorum_threshold as u16,
            },
        );
        let socket_result = Socket::bind_with_config(
            rendezvous_local_addr,
            Config {
                blocking_mode: false,
                idle_connection_timeout: Duration::from_secs(5),
                heartbeat_interval: None,
                max_packet_size: (16 * 1024) as usize,
                max_fragments: 16_u8,
                fragment_size: 1024,
                fragment_reassembly_buffer_size: 64,
                receive_buffer_max_size: 1452_usize,
                rtt_smoothing_factor: 0.10,
                rtt_max_value: 250,
                socket_event_buffer_size: 1024,
                socket_polling_timeout: Some(Duration::from_millis(1000)),
                max_packets_in_flight: 512,
                max_unestablished_connections: 50,
            },
        );
        match socket_result {
            Ok(socket) => Ok(Self {
                dkg_engine: engine,
                quorum_type: config.quorum_type,
                rendezvous_local_addr,
                rendezvous_server_addr,
                quic_port,
                socket,
                status: ActorState::Stopped,
                _label: String::from("State"),
                id: uuid::Uuid::new_v4().to_string(),
                broadcast_events_tx,
            }),
            Err(e) => Err(NodeError::Other(format!(
<<<<<<< HEAD
                "Error occurred while binding socket to port. Details: {e}"
=======
                "Error occurred while binding socket to port. Details :{0}",
                e
>>>>>>> efd6a6b5
            ))),
        }
    }

    #[cfg(test)]
    pub fn make_engine(
        dkg_engine: DkgEngine,
        _events_tx: EventPublisher,
        broadcast_events_tx: EventPublisher,
    ) -> Self {
        use std::net::{IpAddr, Ipv4Addr};

        let socket = Socket::bind_with_config(
            SocketAddr::new(IpAddr::V4(Ipv4Addr::new(127, 0, 0, 1)), 0),
            Config {
                blocking_mode: false,
                idle_connection_timeout: Duration::from_secs(5),
                heartbeat_interval: None,
                max_packet_size: (16 * 1024) as usize,
                max_fragments: 16_u8,
                fragment_size: 1024,
                fragment_reassembly_buffer_size: 64,
                receive_buffer_max_size: 1452_usize,
                rtt_smoothing_factor: 0.10,
                rtt_max_value: 250,
                socket_event_buffer_size: 1024,
                socket_polling_timeout: Some(Duration::from_millis(1000)),
                max_packets_in_flight: 512,
                max_unestablished_connections: 50,
            },
        )
        .unwrap();
        Self {
            dkg_engine,
            quorum_type: Some(QuorumType::Farmer),
            rendezvous_local_addr: SocketAddr::new(IpAddr::V4(Ipv4Addr::new(127, 0, 0, 1)), 0),
            rendezvous_server_addr: SocketAddr::new(IpAddr::V4(Ipv4Addr::new(127, 0, 0, 1)), 0),
            quic_port: 9090,
            socket,
            status: ActorState::Stopped,
            _label: String::from("State"),
            id: uuid::Uuid::new_v4().to_string(),
            broadcast_events_tx,
        }
    }

    fn name(&self) -> String {
        String::from("DKG module")
    }

    pub async fn process_rendezvous_response(&self) {
        let receiver = self.socket.get_event_receiver();
        let sender = self.socket.get_packet_sender();
        loop {
            if let Ok(event) = receiver.recv() {
                self.process_rendezvous_event(&event, &sender).await
            }
        }
    }

    pub fn send_register_retrieve_peers_request(&self) {
        let sender = self.socket.get_packet_sender();

        let (tx1, rx1) = unbounded();
        let (tx2, rx2) = unbounded();

        // Spawning threads for retrieve peers request and register request
        DkgModule::spawn_interval_thread(Duration::from_secs(RETRIEVE_PEERS_REQUEST), tx1);

        DkgModule::spawn_interval_thread(Duration::from_secs(REGISTER_REQUEST), tx2);

        loop {
            select! {
                recv(rx1) -> _ => {
                    self.send_retrieve_peers_request(
                        &sender
                    );
                },
                recv(rx2) -> _ => {
                    self.send_register_request(
                        &sender,
                    );
                },
            }
        }
    }

    async fn process_rendezvous_event(&self, event: &SocketEvent, sender: &Sender<Packet>) {
        if let SocketEvent::Packet(packet) = event {
            self.process_packet(packet, sender).await;
        }
    }

    async fn process_packet(&self, packet: &Packet, sender: &Sender<Packet>) {
        if packet.addr() == self.rendezvous_server_addr {
            if let Ok(payload_response) = bincode::deserialize::<Data>(packet.payload()) {
                self.process_payload_response(&payload_response, sender, packet)
                    .await;
            }
        }
    }

    async fn process_payload_response(
        &self,
        payload_response: &Data,
        sender: &Sender<Packet>,
        packet: &Packet,
    ) {
        match payload_response {
            Data::Request(req) => self.process_request(req, sender, packet),
            Data::Response(resp) => self.process_response(resp).await,
        }
    }

    fn process_request(
        &self,
        request: &RendezvousRequest,
        sender: &Sender<Packet>,
        packet: &Packet,
    ) {
        if let RendezvousRequest::Ping = request {
            let response = &Data::Response(RendezvousResponse::Pong);
            if let Ok(data) = bincode::serialize(&response) {
                let _ = sender.send(Packet::reliable_unordered(packet.addr(), data));
            }
        };
    }

    async fn process_response(&self, response: &RendezvousResponse) {
        match response {
            RendezvousResponse::Peers(peers) => {
                let _ = self
                    .broadcast_events_tx
                    .send(Event::SyncPeers(peers.clone()).into())
                    .await;
            },
            RendezvousResponse::NamespaceRegistered => {
                info!("Namespace Registered");
            },
            RendezvousResponse::PeerRegistered => {
                info!("Peer Registered");
            },
            _ => {},
        }
    }

    fn send_retrieve_peers_request(&self, sender: &Sender<Packet>) {
        let quorum_key = if self.dkg_engine.node_type == NodeType::Farmer {
            self.dkg_engine.harvester_public_key
        } else {
            self.dkg_engine
                .dkg_state
                .public_key_set
                .as_ref()
                .map(|key| key.public_key())
        };

        if let Some(harvester_public_key) = quorum_key {
            if let Ok(data) = bincode::serialize(&Data::Request(RendezvousRequest::Peers(
                harvester_public_key.to_bytes().to_vec(),
            ))) {
                let _ = sender.send(Packet::reliable_ordered(
                    self.rendezvous_server_addr,
                    data,
                    None,
                ));
            }
        }
    }

    fn send_register_request(&self, sender: &Sender<Packet>) {
        match self.dkg_engine.dkg_state.public_key_set.clone() {
            Some(quorum_key) => {
                self.send_namespace_registration(sender, &quorum_key.public_key());

                if let Some(secret_key_share) = self.dkg_engine.dkg_state.secret_key_share.clone() {
                    let (msg_bytes, signature) = self.generate_random_payload(&secret_key_share);
                    self.send_register_peer_payload(
                        sender,
                        &secret_key_share,
                        msg_bytes,
                        signature,
                        &quorum_key.public_key(),
                    );
                }
            },
            None => {
                error!(
                    "Cannot proceed with registration since current node is not part of any quorum"
                );
            },
        }
    }

    fn send_namespace_registration(&self, sender: &Sender<Packet>, quorum_key: &PublicKey) {
        if let Ok(data) = bincode::serialize(&Data::Request(RendezvousRequest::Namespace(
            self.dkg_engine.node_type.to_string().as_bytes().to_vec(),
            quorum_key.to_bytes().to_vec(),
        ))) {
            let _ = sender.send(Packet::reliable_ordered(
                self.rendezvous_server_addr,
                data,
                None,
            ));
            thread::sleep(Duration::from_secs(5));
        }
    }

    fn send_register_peer_payload(
        &self,
        sender: &Sender<Packet>,
        secret_key_share: &SecretKeyShare,
        msg_bytes: Vec<u8>,
        signature: Vec<u8>,
        quorum_key: &PublicKey,
    ) {
        let payload_result = bincode::serialize(&Data::Request(RendezvousRequest::RegisterPeer(
            quorum_key.to_bytes().to_vec(),
            self.dkg_engine.node_type.to_string().as_bytes().to_vec(),
            secret_key_share.public_key_share().to_bytes().to_vec(),
            signature,
            msg_bytes,
            SyncPeerData {
                address: self.rendezvous_local_addr,
                raptor_udp_port: self.rendezvous_local_addr.port(),
                quic_port: self.quic_port,
                node_type: self.dkg_engine.node_type,
            },
        )));
        if let Ok(payload) = payload_result {
            let _ = sender.send(Packet::reliable_ordered(
                self.rendezvous_server_addr,
                payload,
                None,
            ));
        }
    }

    fn generate_random_payload(&self, secret_key_share: &SecretKeyShare) -> (Vec<u8>, Vec<u8>) {
        let message: String = rand::thread_rng()
            .sample_iter(&Alphanumeric)
            .take(15)
            .map(char::from)
            .collect();

        let msg_bytes = if let Ok(m) = hex::decode(message.clone()) {
            m
        } else {
            vec![]
        };

        let signature = secret_key_share.sign(message).to_bytes().to_vec();

        (msg_bytes, signature)
    }

    fn spawn_interval_thread(interval: Duration, tx: Sender<()>) {
        thread::spawn(move || loop {
            sleep(interval);
            let _ = tx.send(());
        });
    }
}

#[derive(Clone, Debug, Serialize, Deserialize)]
pub enum Data {
    Request(RendezvousRequest),
    Response(RendezvousResponse),
}

#[derive(Clone, Debug, Serialize, Deserialize)]
pub enum RendezvousRequest {
    Ping,
    Peers(Vec<u8>),
    Namespace(NodeTypeBytes, QuorumPublicKey),
    RegisterPeer(
        QuorumPublicKey,
        NodeTypeBytes,
        PKShareBytes,
        RawSignature,
        PayloadBytes,
        SyncPeerData,
    ),
}

#[derive(Clone, Debug, Serialize, Deserialize)]
pub enum RendezvousResponse {
    Pong,
    RequestPeers(QuorumPublicKey),
    Peers(Vec<SyncPeerData>),
    PeerRegistered,
    NamespaceRegistered,
}

#[async_trait]
impl Handler<EventMessage> for DkgModule {
    fn id(&self) -> ActorId {
        self.id.clone()
    }

    fn label(&self) -> ActorLabel {
        self.name()
    }

    fn status(&self) -> ActorState {
        self.status.clone()
    }

    fn set_status(&mut self, actor_status: ActorState) {
        self.status = actor_status;
    }

    fn on_stop(&self) {
        info!(
            "{}-{} received stop signal. Stopping",
            self.name(),
            self.label()
        );
    }

    async fn handle(&mut self, event: EventMessage) -> theater::Result<ActorState> {
        match event.into() {
            Event::Stop => {
                return Ok(ActorState::Stopped);
            },
            Event::DkgInitiate => {
                let threshold_config = self.dkg_engine.threshold_config.clone();
                if self.quorum_type.clone().is_some() {
                    match self
                        .dkg_engine
                        .generate_sync_keygen_instance(threshold_config.threshold as usize)
                    {
                        Ok(part_commitment) => {
                            if let DkgResult::PartMessageGenerated(node_idx, part) = part_commitment
                            {
                                if let Ok(part_committment_bytes) = bincode::serialize(&part) {
                                    let _ = self
                                        .broadcast_events_tx
                                        .send(
                                            Event::PartMessage(node_idx, part_committment_bytes)
                                                .into(),
                                        )
                                        .await.map_err(|e| {
                                            error!("Error occured while sending part message to broadcast event channel {:?}", e);
                                            TheaterError::Other(format!("{e:?}"))
                                        });
                                }
                            }
                        },
                        Err(_e) => {
                            error!("Error occured while generating synchronized keygen instance for node {:?}", self.dkg_engine.node_idx);
                        },
                    }
                } else {
                    error!(
                        "Cannot participate into DKG ,since current node {:?} dint win any Quorum Election",
                        self.dkg_engine.node_idx
                    );
                }
                return Ok(ActorState::Running);
            },
            Event::PartMessage(node_idx, part_committment_bytes) => {
                let part: bincode::Result<hbbft::sync_key_gen::Part> =
                    bincode::deserialize(&part_committment_bytes);
                if let Ok(part_committment) = part {
                    self.dkg_engine
                        .dkg_state
                        .part_message_store
                        .entry(node_idx)
                        .or_insert_with(|| part_committment);
                };
            },
            Event::AckPartCommitment(sender_id) => {
                if self
                    .dkg_engine
                    .dkg_state
                    .part_message_store
                    .contains_key(&sender_id)
                {
                    let dkg_result = self.dkg_engine.ack_partial_commitment(sender_id);
                    match dkg_result {
                        Ok(status) => match status {
                            DkgResult::PartMessageAcknowledged => {
                                if let Some(ack) = self
                                    .dkg_engine
                                    .dkg_state
                                    .ack_message_store
                                    .get(&(sender_id, self.dkg_engine.node_idx))
                                {
                                    if let Ok(ack_bytes) = bincode::serialize(&ack) {
                                        let event = Event::SendAck(
                                            self.dkg_engine.node_idx,
                                            sender_id,
                                            ack_bytes,
                                        );

                                        let _ = self.broadcast_events_tx.send(event.into()).await.map_err(|e| {
                                            error!("Error occured while sending ack message to broadcast event channel {:?}", e);
                                            TheaterError::Other(format!("{e:?}"))
                                        });
                                    };
                                }
                            },
                            _ => {
                                error!("Error occured while acknowledging partial commitment for node {:?}", sender_id);
                            },
                        },
                        Err(err) => {
                            error!("Error occured while acknowledging partial commitment for node {:?}: Err {:?}", sender_id, err);
                        },
                    }
                } else {
                    error!("Part Committment for Node idx {:?} missing", sender_id);
                }
            },
            Event::HandleAllAcks => {
                let result = self.dkg_engine.handle_ack_messages();
                match result {
                    Ok(status) => {
                        info!("DKG Handle All Acks status {:?}", status);
                    },
                    Err(e) => {
                        error!("Error occured while handling all the acks {:?}", e);
                    },
                }
            },
            Event::GenerateKeySet => {
                let result = self.dkg_engine.generate_key_sets();
                match result {
                    Ok(status) => {
                        info!("DKG Completion status {:?}", status);
                    },
                    Err(e) => {
                        error!("Error occured while generating Quorum Public Key {:?}", e);
                    },
                }
            },
            Event::HarvesterPublicKey(key_bytes) => {
                let result: bincode::Result<PublicKey> = bincode::deserialize(&key_bytes);
                if let Ok(harvester_public_key) = result {
                    self.dkg_engine.harvester_public_key = Some(harvester_public_key);
                }
            },
            Event::NoOp => {},
            _ => {},
        }

        Ok(ActorState::Running)
    }
}

#[cfg(test)]
mod tests {
    use std::net::{IpAddr, Ipv4Addr};

    use dkg_engine::test_utils;
    use events::{Event, DEFAULT_BUFFER};
    use hbbft::crypto::SecretKey;
    use primitives::{NodeType, QuorumType::Farmer};
    use theater::{Actor, ActorImpl};

    use super::*;

    #[tokio::test]
    async fn dkg_runtime_module_starts_and_stops() {
<<<<<<< HEAD
        let (broadcast_events_tx, _) = tokio::sync::mpsc::channel::<EventMessage>(DEFAULT_BUFFER);

=======
        let (broadcast_events_tx, _broadcast_events_rx) =
            tokio::sync::mpsc::channel::<EventMessage>(DEFAULT_BUFFER);

        let (_events_tx, _) = tokio::sync::mpsc::unbounded_channel::<Event>();
>>>>>>> efd6a6b5
        let dkg_config = DkgModuleConfig {
            quorum_type: Some(Farmer),
            quorum_size: 4,
            quorum_threshold: 2,
        };
        let sec_key: SecretKey = SecretKey::random();
        let dkg_module = DkgModule::new(
            1,
            NodeType::MasterNode,
            sec_key,
            dkg_config,
            "127.0.0.1:3031".parse().unwrap(),
            "127.0.0.1:3030".parse().unwrap(),
            9092,
            broadcast_events_tx,
        )
        .unwrap();

        let mut dkg_module = ActorImpl::new(dkg_module);

        let (ctrl_tx, mut ctrl_rx) =
            tokio::sync::broadcast::channel::<EventMessage>(DEFAULT_BUFFER);

        assert_eq!(dkg_module.status(), ActorState::Stopped);

        let handle = tokio::spawn(async move {
            dkg_module.start(&mut ctrl_rx).await.unwrap();
            assert_eq!(dkg_module.status(), ActorState::Terminating);
        });

        ctrl_tx.send(Event::Stop.into()).unwrap();
        handle.await.unwrap();
    }

    #[tokio::test]
    async fn dkg_runtime_dkg_init() {
        let (broadcast_events_tx, mut broadcast_events_rx) =
            tokio::sync::mpsc::channel::<EventMessage>(DEFAULT_BUFFER);

<<<<<<< HEAD
=======
        let (_events_tx, _) = tokio::sync::mpsc::unbounded_channel::<Event>();
>>>>>>> efd6a6b5
        let dkg_config = DkgModuleConfig {
            quorum_type: Some(Farmer),
            quorum_size: 4,
            quorum_threshold: 2,
        };
        let sec_key: SecretKey = SecretKey::random();
        let mut dkg_module = DkgModule::new(
            1,
            NodeType::MasterNode,
            sec_key.clone(),
            dkg_config,
            SocketAddr::new(IpAddr::V4(Ipv4Addr::new(127, 0, 0, 1)), 0),
            SocketAddr::new(IpAddr::V4(Ipv4Addr::new(127, 0, 0, 1)), 0),
            9091,
            broadcast_events_tx,
        )
        .unwrap();
        dkg_module
            .dkg_engine
            .add_peer_public_key(1, sec_key.public_key());
        dkg_module
            .dkg_engine
            .add_peer_public_key(2, SecretKey::random().public_key());
        dkg_module
            .dkg_engine
            .add_peer_public_key(3, SecretKey::random().public_key());
        dkg_module
            .dkg_engine
            .add_peer_public_key(4, SecretKey::random().public_key());
        let mut dkg_module = ActorImpl::new(dkg_module);

        let (ctrl_tx, mut ctrl_rx) =
            tokio::sync::broadcast::channel::<EventMessage>(DEFAULT_BUFFER);

        assert_eq!(dkg_module.status(), ActorState::Stopped);

        let handle = tokio::spawn(async move {
            dkg_module.start(&mut ctrl_rx).await.unwrap();
            assert_eq!(dkg_module.status(), ActorState::Terminating);
        });

        ctrl_tx.send(Event::DkgInitiate.into()).unwrap();
        ctrl_tx.send(Event::AckPartCommitment(1).into()).unwrap();
        ctrl_tx.send(Event::Stop.into()).unwrap();

        let part_message_event = broadcast_events_rx.recv().await.unwrap();
        match part_message_event.into() {
            Event::PartMessage(_, part_committment_bytes) => {
                let part_committment: bincode::Result<hbbft::sync_key_gen::Part> =
                    bincode::deserialize(&part_committment_bytes);
                assert!(part_committment.is_ok());
            },
            _ => {},
        }

        handle.await.unwrap();
    }

    #[tokio::test]
    async fn dkg_runtime_dkg_ack() {
        let (broadcast_events_tx, mut broadcast_events_rx) =
            tokio::sync::mpsc::channel::<EventMessage>(DEFAULT_BUFFER);

<<<<<<< HEAD
=======
        let (_events_tx, _) = tokio::sync::mpsc::unbounded_channel::<Event>();
>>>>>>> efd6a6b5
        let dkg_config = DkgModuleConfig {
            quorum_type: Some(Farmer),
            quorum_size: 4,
            quorum_threshold: 2,
        };
        let sec_key: SecretKey = SecretKey::random();
        let mut dkg_module = DkgModule::new(
            1,
            NodeType::MasterNode,
            sec_key.clone(),
            dkg_config,
            SocketAddr::new(IpAddr::V4(Ipv4Addr::new(127, 0, 0, 1)), 0),
            SocketAddr::new(IpAddr::V4(Ipv4Addr::new(127, 0, 0, 1)), 0),
            9092,
            broadcast_events_tx.clone(),
        )
        .unwrap();

        dkg_module
            .dkg_engine
            .add_peer_public_key(1, sec_key.public_key());

        dkg_module
            .dkg_engine
            .add_peer_public_key(2, SecretKey::random().public_key());

        dkg_module
            .dkg_engine
            .add_peer_public_key(3, SecretKey::random().public_key());

        dkg_module
            .dkg_engine
            .add_peer_public_key(4, SecretKey::random().public_key());

<<<<<<< HEAD
=======
        let _node_idx = dkg_module.dkg_engine.node_idx;
>>>>>>> efd6a6b5
        let mut dkg_module = ActorImpl::new(dkg_module);

        let (ctrl_tx, mut ctrl_rx) = tokio::sync::broadcast::channel::<EventMessage>(20);

        assert_eq!(dkg_module.status(), ActorState::Stopped);

        let handle = tokio::spawn(async move {
            dkg_module.start(&mut ctrl_rx).await.unwrap();
            assert_eq!(dkg_module.status(), ActorState::Terminating);
        });

        ctrl_tx.send(Event::DkgInitiate.into()).unwrap();

        let msg = broadcast_events_rx.recv().await.unwrap();
        if let Event::PartMessage(sender_id, part) = msg.into() {
            assert_eq!(sender_id, 1);
            assert!(!part.is_empty());
        }
        ctrl_tx.send(Event::AckPartCommitment(1).into()).unwrap();

        let msg1 = broadcast_events_rx.recv().await.unwrap();

        if let Event::SendAck(curr_id, sender_id, ack) = msg1.into() {
            assert_eq!(curr_id, 1);
            assert_eq!(sender_id, 1);
            assert!(!ack.is_empty());
        }

        ctrl_tx.send(Event::Stop.into()).unwrap();

        handle.await.unwrap();
    }

    #[tokio::test]
    async fn dkg_runtime_handle_all_acks_generate_keyset() {
        let mut dkg_engines = test_utils::generate_dkg_engine_with_states().await;
        let (events_tx, _) = tokio::sync::mpsc::channel::<EventMessage>(DEFAULT_BUFFER);
<<<<<<< HEAD
        let (broadcast_events_tx, _) = tokio::sync::mpsc::channel::<EventMessage>(DEFAULT_BUFFER);
=======
        let (broadcast_events_tx, _broadcast_events_rx) =
            tokio::sync::mpsc::channel::<EventMessage>(DEFAULT_BUFFER);
>>>>>>> efd6a6b5

        let dkg_module =
            DkgModule::make_engine(dkg_engines.pop().unwrap(), events_tx, broadcast_events_tx);

        let mut dkg_module = ActorImpl::new(dkg_module);

        let (ctrl_tx, mut ctrl_rx) = tokio::sync::broadcast::channel::<EventMessage>(20);

        assert_eq!(dkg_module.status(), ActorState::Stopped);

        let handle = tokio::spawn(async move {
            dkg_module.start(&mut ctrl_rx).await.unwrap();
            assert_eq!(dkg_module.status(), ActorState::Terminating);
        });

        ctrl_tx.send(Event::HandleAllAcks.into()).unwrap();
        ctrl_tx.send(Event::GenerateKeySet.into()).unwrap();
        ctrl_tx.send(Event::Stop.into()).unwrap();

        handle.await.unwrap();
    }
}<|MERGE_RESOLUTION|>--- conflicted
+++ resolved
@@ -101,12 +101,8 @@
                 broadcast_events_tx,
             }),
             Err(e) => Err(NodeError::Other(format!(
-<<<<<<< HEAD
-                "Error occurred while binding socket to port. Details: {e}"
-=======
                 "Error occurred while binding socket to port. Details :{0}",
                 e
->>>>>>> efd6a6b5
             ))),
         }
     }
@@ -572,15 +568,10 @@
 
     #[tokio::test]
     async fn dkg_runtime_module_starts_and_stops() {
-<<<<<<< HEAD
-        let (broadcast_events_tx, _) = tokio::sync::mpsc::channel::<EventMessage>(DEFAULT_BUFFER);
-
-=======
         let (broadcast_events_tx, _broadcast_events_rx) =
             tokio::sync::mpsc::channel::<EventMessage>(DEFAULT_BUFFER);
 
         let (_events_tx, _) = tokio::sync::mpsc::unbounded_channel::<Event>();
->>>>>>> efd6a6b5
         let dkg_config = DkgModuleConfig {
             quorum_type: Some(Farmer),
             quorum_size: 4,
@@ -620,10 +611,7 @@
         let (broadcast_events_tx, mut broadcast_events_rx) =
             tokio::sync::mpsc::channel::<EventMessage>(DEFAULT_BUFFER);
 
-<<<<<<< HEAD
-=======
         let (_events_tx, _) = tokio::sync::mpsc::unbounded_channel::<Event>();
->>>>>>> efd6a6b5
         let dkg_config = DkgModuleConfig {
             quorum_type: Some(Farmer),
             quorum_size: 4,
@@ -687,10 +675,7 @@
         let (broadcast_events_tx, mut broadcast_events_rx) =
             tokio::sync::mpsc::channel::<EventMessage>(DEFAULT_BUFFER);
 
-<<<<<<< HEAD
-=======
         let (_events_tx, _) = tokio::sync::mpsc::unbounded_channel::<Event>();
->>>>>>> efd6a6b5
         let dkg_config = DkgModuleConfig {
             quorum_type: Some(Farmer),
             quorum_size: 4,
@@ -725,10 +710,7 @@
             .dkg_engine
             .add_peer_public_key(4, SecretKey::random().public_key());
 
-<<<<<<< HEAD
-=======
         let _node_idx = dkg_module.dkg_engine.node_idx;
->>>>>>> efd6a6b5
         let mut dkg_module = ActorImpl::new(dkg_module);
 
         let (ctrl_tx, mut ctrl_rx) = tokio::sync::broadcast::channel::<EventMessage>(20);
@@ -766,12 +748,8 @@
     async fn dkg_runtime_handle_all_acks_generate_keyset() {
         let mut dkg_engines = test_utils::generate_dkg_engine_with_states().await;
         let (events_tx, _) = tokio::sync::mpsc::channel::<EventMessage>(DEFAULT_BUFFER);
-<<<<<<< HEAD
-        let (broadcast_events_tx, _) = tokio::sync::mpsc::channel::<EventMessage>(DEFAULT_BUFFER);
-=======
         let (broadcast_events_tx, _broadcast_events_rx) =
             tokio::sync::mpsc::channel::<EventMessage>(DEFAULT_BUFFER);
->>>>>>> efd6a6b5
 
         let dkg_module =
             DkgModule::make_engine(dkg_engines.pop().unwrap(), events_tx, broadcast_events_tx);
