--- conflicted
+++ resolved
@@ -22,15 +22,11 @@
 use tokio::task::JoinHandle;
 use validator::validator_core_manager::ValidatorCoreManager;
 use vrrb_config::NodeConfig;
-<<<<<<< HEAD
-use vrrb_core::{bloom::Bloom, claim::Claim};
 use vrrb_grpc::server::{GRPCServer, GRPCServerConfig};
-=======
 use vrrb_core::{
     bloom::Bloom,
     claim::{Claim, ClaimError},
 };
->>>>>>> 7157cc17
 use vrrb_rpc::rpc::{JsonRpcServer, JsonRpcServerConfig};
 
 use self::{
@@ -477,7 +473,6 @@
     Ok((jsonrpc_server_handle, resolved_jsonrpc_server_addr))
 }
 
-<<<<<<< HEAD
 async fn setup_grpc_api_server(
     config: &NodeConfig,
     events_tx: EventPublisher,
@@ -508,8 +503,6 @@
 
     Ok((Some(handle), address))
 }
-=======
->>>>>>> 7157cc17
 
 fn setup_mining_module(
     config: &NodeConfig,
