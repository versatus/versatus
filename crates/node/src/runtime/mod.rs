--- conflicted
+++ resolved
@@ -1,21 +1,14 @@
 use std::{
     net::SocketAddr,
     sync::{Arc, RwLock},
-<<<<<<< HEAD
-=======
     thread,
->>>>>>> db051fd3
 };
 
 use block::Block;
 use bulldag::graph::BullDag;
-<<<<<<< HEAD
-use events::{Event, EventRouter};
-=======
 use crossbeam_channel::{unbounded, RecvError, Sender};
 use events::{DirectedEvent, Event, EventRouter, JobResult, Topic};
 use job_scheduler::JobScheduler;
->>>>>>> db051fd3
 use mempool::{LeftRightMempool, MempoolReadHandleFactory};
 use miner::MinerConfig;
 use network::{network::BroadcastEngine, packet::RaptorBroadCastedData};
@@ -27,14 +20,10 @@
 use telemetry::info;
 use theater::{Actor, ActorImpl, Handler};
 use tokio::{
-<<<<<<< HEAD
-    sync::{broadcast::Receiver, mpsc::UnboundedSender},
-=======
     sync::{
         broadcast::Receiver,
         mpsc::{UnboundedReceiver, UnboundedSender},
     },
->>>>>>> db051fd3
     task::JoinHandle,
 };
 use validator::{txn_validator::TxnValidator, validator_core_manager::ValidatorCoreManager};
@@ -58,18 +47,15 @@
     state_module::StateModule,
 };
 use crate::{
-<<<<<<< HEAD
     broadcast_controller::BROADCAST_CONTROLLER_BUFFER_SIZE,
     dkg_module::DkgModuleConfig,
     EventBroadcastSender,
-=======
     broadcast_controller::{BroadcastEngineController, BROADCAST_CONTROLLER_BUFFER_SIZE},
     dkg_module::DkgModuleConfig,
     scheduler::{Job, JobSchedulerController},
     EventBroadcastReceiver,
     EventBroadcastSender,
     Node,
->>>>>>> db051fd3
     NodeError,
     Result,
 };
@@ -78,23 +64,17 @@
 pub mod credit_model_module;
 pub mod dkg_module;
 pub mod election_module;
-<<<<<<< HEAD
 pub mod farmer_harvester_module;
 pub mod farmer_module;
 pub mod indexer_module;
-=======
 pub mod farmer_module;
 pub mod harvester_module;
->>>>>>> db051fd3
 pub mod mempool_module;
 pub mod mining_module;
 pub mod reputation_module;
 pub mod state_module;
 pub mod swarm_module;
-<<<<<<< HEAD
-=======
 pub mod dag_module;
->>>>>>> db051fd3
 
 pub async fn setup_runtime_components(
     original_config: &NodeConfig,
@@ -108,12 +88,10 @@
     dkg_events_rx: Receiver<Event>,
     miner_election_events_rx: Receiver<Event>,
     quorum_election_events_rx: Receiver<Event>,
-<<<<<<< HEAD
     indexer_events_rx: Receiver<Event>,
-=======
     farmer_events_rx: Receiver<Event>,
     harvester_events_rx: Receiver<Event>,
->>>>>>> db051fd3
+    indexer_events_rx: Receiver<Event>,
 ) -> Result<(
     NodeConfig,
     Option<JoinHandle<Result<()>>>,
@@ -125,12 +103,9 @@
     Option<JoinHandle<Result<()>>>,
     Option<JoinHandle<Result<()>>>,
     Option<JoinHandle<Result<()>>>,
-<<<<<<< HEAD
-=======
     Option<JoinHandle<Result<()>>>,
     Option<thread::JoinHandle<()>>,
     Option<thread::JoinHandle<bool>>,
->>>>>>> db051fd3
 )> {
     let mut config = original_config.clone();
 
@@ -209,11 +184,7 @@
 
     info!("JSON-RPC server address: {}", config.jsonrpc_server_address);
 
-<<<<<<< HEAD
-    let mut dag: Arc<RwLock<BullDag<Block, String>>> = Arc::new(RwLock::new(BullDag::new()));
-=======
     let dag: Arc<RwLock<BullDag<Block, String>>> = Arc::new(RwLock::new(BullDag::new()));
->>>>>>> db051fd3
 
     let miner_handle = setup_mining_module(
         &config,
@@ -291,14 +262,11 @@
         dkg_handle,
         miner_election_handle,
         quorum_election_handle,
-<<<<<<< HEAD
-        indexer_handle,
-=======
         farmer_handle,
         harvester_handle,
         Some(scheduler_handle),
         Some(raptor_handle),
->>>>>>> db051fd3
+        indexer_handle,
     ))
 }
 
@@ -557,7 +525,6 @@
     return Ok(Some(quorum_election_module_handle));
 }
 
-<<<<<<< HEAD
 fn setup_indexer_module(
     config: &NodeConfig,
     mut indexer_events_rx: Receiver<Event>,
@@ -580,10 +547,6 @@
 
     Ok(Some(indexer_handle))
 }
-
-fn setup_farmer_module() -> Result<Option<JoinHandle<Result<()>>>> {
-    Ok(None)
-=======
 
 fn setup_farmer_module(
     config: &NodeConfig,
@@ -611,7 +574,6 @@
             .map_err(|err| NodeError::Other(err.to_string()))
     });
     return Ok(Some(farmer_handle));
->>>>>>> db051fd3
 }
 
 fn setup_harvester_module(
