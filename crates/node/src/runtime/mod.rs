--- conflicted
+++ resolved
@@ -118,16 +118,6 @@
 mod tests {
     use std::collections::HashMap;
 
-<<<<<<< HEAD
-    use block::{Block, ConvergenceBlock};
-    use events::{AssignedQuorumMembership, Event, PeerData, DEFAULT_BUFFER};
-    use hbbft::sync_key_gen::{AckOutcome, Part};
-    use primitives::{NodeId, NodeType, QuorumKind};
-    use storage::storage_utils::remove_vrrb_data_dir;
-    use validator::txn_validator;
-
-    use crate::{node_runtime::NodeRuntime, test_utils::create_node_runtime_network};
-=======
     use crate::node_runtime::NodeRuntime;
     use crate::test_utils::{
         create_node_runtime_network, create_quorum_assigned_node_runtime_network,
@@ -140,7 +130,6 @@
     use primitives::{generate_account_keypair, NodeId, NodeType, QuorumKind};
     use vrrb_core::account::{self, Account, AccountField};
     use vrrb_core::transactions::Transaction;
->>>>>>> 8d44c3de
 
     #[tokio::test]
     #[serial_test::serial]
@@ -194,151 +183,6 @@
     }
 
     #[tokio::test]
-<<<<<<< HEAD
-    async fn validator_node_runtime_can_create_and_ack_partial_commitment() {
-        remove_vrrb_data_dir();
-        let (events_tx, _) = tokio::sync::mpsc::channel(DEFAULT_BUFFER);
-
-        let mut nodes = create_node_runtime_network(2, events_tx.clone()).await;
-        nodes.pop_front().unwrap();
-        let mut node = nodes.pop_front().unwrap();
-        assert_eq!(node.config.node_type, NodeType::Validator);
-
-        let assigned_membership = AssignedQuorumMembership {
-            quorum_kind: QuorumKind::Farmer,
-            node_id: node.id.clone(),
-            kademlia_peer_id: node.config.kademlia_peer_id.unwrap(),
-            peers: vec![],
-        };
-
-        let assignment_result =
-            node.handle_quorum_membership_assigment_created(assigned_membership);
-
-        assert!(assignment_result.is_ok());
-        assert!(node.quorum_membership().is_some());
-
-        let (part, node_id) = node.generate_partial_commitment_message().unwrap();
-        assert_eq!(node_id, node.config.id);
-
-        let (receiver_id, sender_id, ack) =
-            node.handle_part_commitment_created(node_id, part).unwrap();
-
-        assert_eq!(node.config.id, receiver_id);
-        assert_eq!(node.config.id, sender_id);
-
-        node.handle_part_commitment_acknowledged(receiver_id, sender_id, ack)
-            .unwrap();
-    }
-
-    #[tokio::test]
-    async fn validator_node_runtimes_can_generate_a_shared_key() {
-        remove_vrrb_data_dir();
-        let (events_tx, _) = tokio::sync::mpsc::channel(DEFAULT_BUFFER);
-
-        let mut nodes = create_node_runtime_network(4, events_tx.clone()).await;
-
-        // NOTE: remove bootstrap
-        nodes.pop_front().unwrap();
-
-        let mut node_1 = nodes.pop_front().unwrap();
-        assert_eq!(node_1.config.node_type, NodeType::Validator);
-
-        let mut node_2 = nodes.pop_front().unwrap();
-        assert_eq!(node_2.config.node_type, NodeType::Validator);
-
-        let node_1_peer_data = PeerData {
-            node_id: node_1.config.id.clone(),
-            node_type: node_1.config.node_type,
-            kademlia_peer_id: node_1.config.kademlia_peer_id.unwrap(),
-            udp_gossip_addr: node_1.config.udp_gossip_address,
-            raptorq_gossip_addr: node_1.config.raptorq_gossip_address,
-            kademlia_liveness_addr: node_1.config.kademlia_liveness_address,
-            validator_public_key: node_1.config.keypair.validator_public_key_owned(),
-        };
-
-        let node_2_peer_data = PeerData {
-            node_id: node_2.config.id.clone(),
-            node_type: node_2.config.node_type,
-            kademlia_peer_id: node_2.config.kademlia_peer_id.unwrap(),
-            udp_gossip_addr: node_2.config.udp_gossip_address,
-            raptorq_gossip_addr: node_2.config.raptorq_gossip_address,
-            kademlia_liveness_addr: node_2.config.kademlia_liveness_address,
-            validator_public_key: node_2.config.keypair.validator_public_key_owned(),
-        };
-
-        node_1
-            .handle_node_added_to_peer_list(node_2_peer_data.clone())
-            .await
-            .unwrap();
-
-        node_2
-            .handle_node_added_to_peer_list(node_1_peer_data.clone())
-            .await
-            .unwrap();
-
-        let assigned_membership_1 = AssignedQuorumMembership {
-            quorum_kind: QuorumKind::Farmer,
-            node_id: node_1.id.clone(),
-            kademlia_peer_id: node_1.config.kademlia_peer_id.unwrap(),
-            peers: vec![node_2_peer_data],
-        };
-
-        node_1
-            .handle_quorum_membership_assigment_created(assigned_membership_1)
-            .unwrap();
-
-        let assigned_membership_2 = AssignedQuorumMembership {
-            quorum_kind: QuorumKind::Farmer,
-            node_id: node_2.id.clone(),
-            kademlia_peer_id: node_2.config.kademlia_peer_id.unwrap(),
-            peers: vec![node_1_peer_data],
-        };
-
-        node_2
-            .handle_quorum_membership_assigment_created(assigned_membership_2)
-            .unwrap();
-
-        let (part_1, node_id_1) = node_1.generate_partial_commitment_message().unwrap();
-        let (part_2, node_id_2) = node_2.generate_partial_commitment_message().unwrap();
-
-        let parts = vec![(node_id_1, part_1), (node_id_2, part_2)];
-
-        let mut acks = vec![];
-
-        for (node_id, part) in parts {
-            let (receiver_id, sender_id, ack) = node_1
-                .handle_part_commitment_created(node_id.clone(), part.clone())
-                .unwrap();
-
-            acks.push((receiver_id, sender_id, ack));
-
-            let (receiver_id, sender_id, ack) = node_2
-                .handle_part_commitment_created(node_id.clone(), part.clone())
-                .unwrap();
-
-            acks.push((receiver_id, sender_id, ack));
-        }
-
-        let mut farmer_nodes = vec![&mut node_1, &mut node_2];
-
-        for node in farmer_nodes.iter_mut() {
-            for (receiver_id, sender_id, ack) in acks.iter().cloned() {
-                node.handle_part_commitment_acknowledged(receiver_id, sender_id, ack)
-                    .unwrap();
-            }
-        }
-
-        for node in farmer_nodes.iter_mut() {
-            node.handle_all_ack_messages().unwrap();
-        }
-        for node in farmer_nodes.iter_mut() {
-            node.generate_keysets().unwrap();
-        }
-    }
-
-    #[tokio::test]
-=======
->>>>>>> 8d44c3de
     #[serial_test::serial]
     async fn bootstrap_node_runtime_can_assign_quorum_memberships_to_available_nodes() {
         let (mut node_0, farmers, harvesters, miners) = setup_network(8).await;
