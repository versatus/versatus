--- conflicted
+++ resolved
@@ -207,11 +207,7 @@
             .map_err(|err| NodeError::Other(err.to_string()))
     }
 
-<<<<<<< HEAD
-    pub fn _extend_accounts(&mut self, accounts: Vec<(Address, Account)>) -> Result<()> {
-=======
     pub fn extend_accounts(&mut self, accounts: Vec<(Address, Option<Account>)>) -> Result<()> {
->>>>>>> 5607c8a2
         self.database.extend_accounts(accounts);
         Ok(())
     }
