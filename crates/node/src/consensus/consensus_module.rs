use std::collections::{BTreeMap, HashSet};

use block::{header::BlockHeader, Block, BlockHash, ConvergenceBlock, ProposalBlock, RefHash};
use dkg_engine::{
    dkg::DkgGenerator,
    prelude::DkgEngine,
};
use ethereum_types::U256;
use events::{
    AssignedQuorumMembership, Event, EventPublisher, PeerData,
    SyncPeerData, Vote,
};
use hbbft::sync_key_gen::Part;
use maglev::Maglev;
use mempool::TxnStatus;
use primitives::{
    ByteSlice48Bit, Epoch, FarmerQuorumThreshold,
    NodeId, NodeIdx, NodeType, NodeTypeBytes, PKShareBytes, PayloadBytes,
    ProgramExecutionOutput, PublicKeyShareVec, QuorumPublicKey, RawSignature, Round,
    TxnValidationStatus, ValidatorPublicKey, ValidatorPublicKeyShare,
};
use ritelinked::LinkedHashMap;
use serde::{Deserialize, Serialize};
use signer::signer::SignatureProvider;
use telemetry::error;
use theater::{ActorId, ActorState};
use vrrb_config::{NodeConfig, QuorumMember, QuorumMembershipConfig};
use vrrb_core::{
    bloom::Bloom,
    claim::Claim,
    keypair::Keypair,
};
use vrrb_core::transactions::{QuorumCertifiedTxn, Transaction, TransactionDigest, TransactionKind};

use crate::{state_reader::StateReader, NodeError, Result, PULL_TXN_BATCH_SIZE};

use super::{QuorumModule, QuorumModuleConfig};

#[derive(Debug)]
pub struct ConsensusModuleConfig<S: StateReader + Send + Sync> {
    pub events_tx: EventPublisher,
    pub keypair: Keypair,
    pub vrrbdb_read_handle: S,
    pub node_config: NodeConfig,
    pub dkg_generator: DkgEngine,
    pub validator_public_key: ValidatorPublicKey,
}

#[derive(Clone, Debug, Serialize, Deserialize)]
pub enum Data {
    Request(RendezvousRequest),
    Response(RendezvousResponse),
}

#[derive(Clone, Debug, Serialize, Deserialize)]
pub enum RendezvousRequest {
    Ping,
    Peers(Vec<u8>),
    Namespace(NodeTypeBytes, QuorumPublicKey),
    RegisterPeer(
        QuorumPublicKey,
        NodeTypeBytes,
        PKShareBytes,
        RawSignature,
        PayloadBytes,
        SyncPeerData,
    ),
}

#[derive(Clone, Debug, Serialize, Deserialize)]
pub enum RendezvousResponse {
    Pong,
    RequestPeers(QuorumPublicKey),
    Peers(Vec<SyncPeerData>),
    PeerRegistered,
    NamespaceRegistered,
}

#[derive(Debug)]
pub struct ConsensusModule<S: StateReader + Sync + Send + Clone> {
    pub(crate) id: ActorId,
    pub(crate) status: ActorState,
    pub(crate) events_tx: EventPublisher,
    pub(crate) vrrbdb_read_handle: S,
    pub(crate) quorum_certified_txns: Vec<QuorumCertifiedTxn>,
    pub(crate) keypair: Keypair,
    pub(crate) certified_txns_filter: Bloom,
    pub(crate) quorum_driver: QuorumModule<S>,
    pub(crate) dkg_engine: DkgEngine,
    pub(crate) node_config: NodeConfig,
    //
    // votes_pool: DashMap<(TransactionDigest, String), Vec<Vote>>,
    // pub(crate) group_public_key: GroupPublicKey,
    // sig_provider: Option<SignatureProvider>,
    // vrrbdb_read_handle: VrrbDbReadHandle,
    // convergence_block_certificates:
    //     Cache<BlockHash, HashSet<(NodeIdx, PublicKeyShare, RawSignature)>>,
    //
    // harvester_id: NodeIdx,
    // dag: Arc<RwLock<BullDag<Block, String>>>,
    // quorum_threshold: QuorumThreshold,
    //
    // sync_jobs_sender: Sender<Job>,
    // status: ActorState,
    // id: ActorId,
    // broadcast_events_tx: EventPublisher,
    // _label: ActorLabel,
    // _events_rx: tokio::sync::mpsc::Receiver<EventMessage>,
    // _async_jobs_sender: Sender<Job>,

    //
    // NOTE: harvester types
    //
    // pub quorum_certified_txns: Vec<QuorumCertifiedTxn>,
    // pub certified_txns_filter: Bloom,
    // pub votes_pool: DashMap<(TransactionDigest, String), Vec<Vote>>,
    // pub group_public_key: GroupPublicKey,
    // pub sig_provider: Option<SignatureProvider>,
    // pub vrrbdb_read_handle: VrrbDbReadHandle,
    // pub convergence_block_certificates:
    //     Cache<BlockHash, HashSet<(NodeIdx, PublicKeyShare, RawSignature)>>,
    // pub harvester_id: NodeIdx,
    // pub dag: Arc<RwLock<BullDag<Block, String>>>,
    // status: ActorState,
    // _label: ActorLabel,
    // id: ActorId,
    // broadcast_events_tx: EventPublisher,
    // _events_rx: tokio::sync::mpsc::Receiver<EventMessage>,
    // quorum_threshold: QuorumThreshold,
    // sync_jobs_sender: Sender<Job>,
    // _async_jobs_sender: Sender<Job>,
    // pub keypair: KeyPair,
}

impl<S: StateReader + Send + Sync + Clone> ConsensusModule<S> {
    pub fn new(cfg: ConsensusModuleConfig<S>) -> Self {
        let quorum_module_config = QuorumModuleConfig {
            events_tx: cfg.events_tx.clone(),
            vrrbdb_read_handle: cfg.vrrbdb_read_handle.clone(),
            membership_config: None,
            node_config: cfg.node_config.clone(),
        };

        Self {
            id: uuid::Uuid::new_v4().to_string(),
            status: ActorState::Stopped,
            events_tx: cfg.events_tx,
            vrrbdb_read_handle: cfg.vrrbdb_read_handle,
            quorum_certified_txns: vec![],
            keypair: cfg.keypair,
            certified_txns_filter: Bloom::new(10),
            quorum_driver: QuorumModule::new(quorum_module_config),
            dkg_engine: cfg.dkg_generator,
            node_config: cfg.node_config,
        }
    }

    pub fn validator_public_key_owned(&self) -> ValidatorPublicKey {
        self.keypair.validator_public_key_owned()
    }

    async fn _certify_block(&self) {
        //
    }

    async fn _mine_genesis_block(&self) {
        //
    }

    async fn _mine_proposal_block(
        &mut self,
        ref_hash: RefHash,
        round: Round,
        epoch: Epoch,
        claim: Claim,
    ) -> ProposalBlock {
        let txns = self.quorum_certified_txns.iter().take(PULL_TXN_BATCH_SIZE);

        // NOTE: Read updated claims
        let claim_map = self.vrrbdb_read_handle.claim_store_values();
        let claim_list = claim_map
            .values()
            .map(|claim| (claim.hash, claim.clone()))
            .collect();

        let txns_list: LinkedHashMap<TransactionDigest, QuorumCertifiedTxn> = txns
            .into_iter()
            .map(|txn| {
                if let Err(err) = self.certified_txns_filter.push(&txn.txn().id().to_string()) {
                    error!("Error pushing txn to certified txns filter: {}", err);
                }
                (txn.txn().id(), txn.clone())
            })
            .collect();

        ProposalBlock::build(
            ref_hash,
            round,
            epoch,
            txns_list,
            claim_list,
            claim,
            self.keypair.get_miner_secret_key(),
        )
    }

    async fn _broadcast_proposal_block(&self, proposal_block: ProposalBlock) {
        let event = Event::BlockCreated(Block::Proposal {
            block: proposal_block,
        });

        if let Err(err) = self.events_tx.send(event.into()).await {
            error!("{}", err);
        }
    }

    // The above code is handling an event of type `Vote` in a Rust
    // program. It checks the integrity of the vote by
    // verifying that it comes from the actual voter and prevents
    // double voting. It then adds the vote to a pool of votes for the
    // corresponding transaction and farmer quorum key. If
    // the number of votes in the pool reaches the farmer
    // quorum threshold, it sends a job to certify the transaction
    // using the provided signature provider.
    pub fn validate_vote(&self, _vote: Vote, _farmer_quorum_threshold: FarmerQuorumThreshold) {
        // TODO: Harvester quorum nodes should check the integrity of the vote by verifying the vote does
        // come from the alleged voter Node.
        //
        //     if let Some(sig_provider) = self.sig_provider.clone() {
        //         let farmer_quorum_key =
        // hex::encode(vote.quorum_public_key.clone());         if let
        // Some(mut votes) = self             .votes_pool
        //             .get_mut(&(vote.txn.id(), farmer_quorum_key.clone()))
        //         {
        //             let txn_id = vote.txn.id();
        //             if !self
        //                 .certified_txns_filter
        //                 .contains(&(txn_id.clone(),
        // farmer_quorum_key.clone()))             {
        //                 votes.push(vote.clone());
        //                 if votes.len() >= farmer_quorum_threshold {
        //                     let _ =
        // self.sync_jobs_sender.send(Job::CertifyTxn((
        // sig_provider,                         votes.clone(),
        //                         txn_id,
        //                         farmer_quorum_key,
        //                         vote.farmer_id.clone(),
        //                         vote.txn,
        //                         farmer_quorum_threshold,
        //                     )));
        //                 }
        //             }
        //         } else {
        //             self.votes_pool
        //                 .insert((vote.txn.id(), farmer_quorum_key),
        // vec![vote]);         }
        //     }
    }

    async fn _broadcast_block_certificate(&self) {
        //
    }

    fn _generate_and_broadcast_certificate(
        &self,
        _block_hash: BlockHash,
        _certificates_share: &HashSet<(NodeIdx, ValidatorPublicKeyShare, RawSignature)>,
        _sig_provider: &SignatureProvider,
    ) -> Result<()> {
        todo!()
        // if certificates_share.len() >= self.quorum_threshold {
        //     //Generate a new certificate for the block
        //     let mut sig_shares = BTreeMap::new();
        //     certificates_share
        //         .iter()
        //         .for_each(|(node_idx, _, signature)| {
        //             sig_shares.insert(*node_idx, signature.clone());
        //         });
        //     if let Ok(certificate) =
        //         sig_provider.generate_quorum_signature(self.quorum_threshold
        // as u16, sig_shares)     {
        //         let certificate = Certificate {
        //             signature: hex::encode(certificate),
        //             inauguration: None,
        //             root_hash: "".to_string(),
        //             next_root_hash: "".to_string(),
        //             block_hash,
        //         };
        //
        //         self.broadcast_events_tx
        //             .send(EventMessage::new(
        //                 None,
        //                 Event::SendBlockCertificate(certificate),
        //             ))
        //             .await
        //             .map_err(|err| {
        //                 theater::TheaterError::Other(format!(
        //                     "failed to send block certificate: {err}"
        //                 ))
        //             })?
        //     }
        // }
        // Ok(())
    }

    async fn _sign_convergence_block(&self) {
        //     Event::SignConvergenceBlock(block) => {
        //         if let Some(sig_provider) = self.sig_provider.clone() {
        //             let _ = self
        //                 .sync_jobs_sender
        //                 .send(Job::SignConvergenceBlock(sig_provider,
        // block));         }
        //     },
    }

    async fn _process_convergence_block_partial_signature(&self) {
        //     // Process the job result of signing convergence block and adds
        // the     // partial signature to the cache for certificate
        // generation     Event::ConvergenceBlockPartialSign(job_result)
        // => {         if let JobResult::ConvergenceBlockPartialSign(
        //             block_hash,
        //             public_key_share,
        //             partial_signature,
        //         ) = job_result
        //         {
        //             if let Some(certificates_share) =
        //                 self.convergence_block_certificates.get(&block_hash)
        //             {
        //                 let mut new_certificate_share =
        // certificates_share.clone();                 if let
        // Ok(block_hash_bytes) = hex::decode(block_hash.clone()) {
        //                     if let Ok(signature) =
        //                         TryInto::<[u8;
        // 96]>::try_into(partial_signature.clone())
        // {                         if let Ok(signature_share) =
        // SignatureShare::from_bytes(signature) {
        // if public_key_share.verify(&signature_share, block_hash_bytes) {
        //                                 new_certificate_share.insert((
        //                                     self.harvester_id,
        //                                     public_key_share,
        //                                     partial_signature.clone(),
        //                                 ));
        //
        // self.convergence_block_certificates.push(
        // block_hash.clone(),
        // new_certificate_share.clone(),
        // );                                 if let Some(sig_provider)
        // = self.sig_provider.as_ref() {
        // if new_certificate_share.len()
        // <= sig_provider.quorum_config.upper_bound as usize
        //                                     {
        //                                         self
        //                                             .broadcast_events_tx
        //                                             .send(EventMessage::new(
        //                                                 None,
        //
        // Event::SendPeerConvergenceBlockSign(
        // self.harvester_id,
        // block_hash.clone(),
        // public_key_share.to_bytes().to_vec(),
        // partial_signature,
        // ),                                             ))
        //                                             .await.map_err(|err|
        // theater::TheaterError::Other(
        // format!("failed to send peer convergence block sign: {err}")
        //                                             ))?;
        //
        //
        // self.generate_and_broadcast_certificate(
        // block_hash,
        // &new_certificate_share,
        // sig_provider,                                         )
        //                                         .await?;
        //                                     }
        //                                 }
        //                             }
        //                         }
        //                     }
        //                 }
        //             }
        //         }
        //     },
    }

    //
    //     Event::PeerConvergenceBlockSign(
    //         node_idx,
    //         block_hash,
    //         public_key_share_bytes,
    //         partial_signature,
    //     ) => {
    //         let mut pb_key_share = None;
    //         let preliminary_check = TryInto::<[u8;
    // 48]>::try_into(public_key_share_bytes)
    // .and_then(|public_key_share_bytes| {
    // PublicKeyShare::from_bytes(public_key_share_bytes).map_err(|e| {
    //                     format!("Invalid Public Key, Expected 48byte array:
    // {e}").into_bytes()                 })
    //             })
    //             .and_then(|public_key_share| {
    //                 pb_key_share = Some(public_key_share);
    //                 TryInto::<[u8; 96]>::try_into(partial_signature.clone())
    //                     .and_then(|signature_share_bytes| {
    //
    // SignatureShare::from_bytes(signature_share_bytes).map_err(|e| {
    //                             format!("Invalid Signature, Expected 96byte
    // array: {e}")                                 .into_bytes()
    //                         })
    //                     })
    //                     .and_then(|signature_share| {
    //                         hex::decode(block_hash.clone())
    //                             .map_err(|e| {
    //                                 format!(
    //                                     "Invalid Hex Representation of Signature
    // Share: {e}",                                 )
    //                                 .into_bytes()
    //                             })
    //                             .and_then(|block_hash_bytes| {
    //                                 if public_key_share
    //                                     .verify(&signature_share,
    // block_hash_bytes)                                 {
    //                                     Ok(())
    //                                 } else {
    //                                     Err("signature verification failed"
    //                                         .to_string()
    //                                         .into_bytes())
    //                                 }
    //                             })
    //                     })
    //             });
    //
    //         if preliminary_check.is_ok() {
    //             if let Some(certificates_share) =
    //                 self.convergence_block_certificates.get(&block_hash)
    //             {
    //                 let mut new_certificate_share = certificates_share.clone();
    //                 if let Some(pb_key_share) = pb_key_share {
    //                     new_certificate_share.insert((
    //                         node_idx,
    //                         pb_key_share,
    //                         partial_signature,
    //                     ));
    //                     self.convergence_block_certificates
    //                         .push(block_hash.clone(),
    // new_certificate_share.clone());                     if let
    // Some(sig_provider) = self.sig_provider.as_ref() {
    // self.generate_and_broadcast_certificate(
    // block_hash,                             &new_certificate_share,
    //                             sig_provider,
    //                         )
    //                         .await?;
    //                     }
    //                 }
    //             }
    //         }
    //     },
    //     Event::PrecheckConvergenceBlock(block, last_confirmed_block_header) => {
    //         let claims = block.claims.clone();
    //         let txns = block.txns.clone();
    //         let proposal_block_hashes = block.header.ref_hashes.clone();
    //         let mut pre_check = true;
    //         let mut tmp_proposal_blocks = Vec::new();
    //         if let Ok(dag) = self.dag.read() {
    //             for proposal_block_hash in proposal_block_hashes.iter() {
    //                 if let Some(block) =
    // dag.get_vertex(proposal_block_hash.clone()) {                     if let
    // Block::Proposal { block } = block.get_data() {
    // tmp_proposal_blocks.push(block.clone());                     }
    //                 }
    //             }
    //             for (ref_hash, claim_hashset) in claims.iter() {
    //                 match dag.get_vertex(ref_hash.clone()) {
    //                     Some(block) => {
    //                         if let Block::Proposal { block } = block.get_data() {
    //                             for claim_hash in claim_hashset.iter() {
    //                                 if !block.claims.contains_key(claim_hash) {
    //                                     pre_check = false;
    //                                     break;
    //                                 }
    //                             }
    //                         }
    //                     },
    //                     None => {
    //                         pre_check = false;
    //                         break;
    //                     },
    //                 }
    //             }
    //             if pre_check {
    //                 for (ref_hash, txn_digest_set) in txns.iter() {
    //                     match dag.get_vertex(ref_hash.clone()) {
    //                         Some(block) => {
    //                             if let Block::Proposal { block } =
    // block.get_data() {                                 for txn_digest in
    // txn_digest_set.iter() {                                     if
    // !block.txns.contains_key(txn_digest) {
    // pre_check = false;                                         break;
    //                                     }
    //                                 }
    //                             }
    //                         },
    //                         None => {
    //                             pre_check = false;
    //                             break;
    //                         },
    //                     }
    //                 }
    //             }
    //         }
    //         if pre_check {
    //             self.broadcast_events_tx
    //                 .send(EventMessage::new(
    //                     None,
    //                     Event::CheckConflictResolution((
    //                         tmp_proposal_blocks,
    //                         last_confirmed_block_header.round,
    //                         last_confirmed_block_header.next_block_seed,
    //                         block,
    //                     )),
    //                 ))
    //                 .await
    //                 .map_err(|err| {
    //                     theater::TheaterError::Other(format!(
    //                         "failed to send conflict resolution check: {err}"
    //                     ))
    //                 })?
    //         }
    //     },
    //     Event::NoOp => {},
    //     _ => {},
    // }

    /// This function updates the status of a transaction in a transaction
    /// mempool.
    ///
    /// Arguments:
    ///
    /// * `txn_id`: The `txn_id` parameter is of type `TransactionDigest` and
    ///   represents the unique
    /// identifier of a transaction.
    /// * `status`: The `status` parameter is of type `TxnStatus`, which is an
    ///   enum representing the
    /// status of a transaction.
    pub fn _update_txn_status(&mut self, _txn_id: TransactionDigest, _status: TxnStatus) {

        // TODO: publish a status update to mempool

        // let txn_record_opt = self.tx_mempool.get(&txn_id);
        // if let Some(mut txn_record) = txn_record_opt {
        //     txn_record.status = status;
        //     self.remove_txn(txn_id);
        //     self.insert_txn(txn_record.txn);
        // }
    }

    pub fn generate_partial_commitment_message(&mut self) -> Result<(Part, NodeId)> {
        let threshold_config = self.dkg_engine.threshold_config();

        let quorum_membership_config = self.quorum_driver.membership_config.clone().ok_or({
            error!("Node {} cannot participate in DKG", self.node_config.id);
            NodeError::Other("Cannot participate in DKG".to_string())
        })?;

        let _quorum_kind = quorum_membership_config.quorum_kind();

        let threshold = threshold_config.threshold as usize;

        // NOTE: add this node's own validator key to participate in DKG, otherwise they're considered
        // an observer and no part message is generated
        self.dkg_engine.add_peer_public_key(
            self.node_config.id.clone(),
            self.validator_public_key_owned(),
        );

        self.dkg_engine
            .generate_partial_commitment(threshold)
            .map_err(|err| NodeError::Other(err.to_string()))
    }

    pub fn add_peer_public_key_to_dkg_state(
        &mut self,
        node_id: NodeId,
        public_key: ValidatorPublicKey,
    ) {
        self.dkg_engine.add_peer_public_key(node_id, public_key);
    }
}

impl<S: StateReader + Send + Sync + Clone> ConsensusModule<S> {
    pub async fn handle_node_added_to_peer_list(&mut self, peer_data: PeerData) -> Result<()> {
        if let Some(quorum_config) = self.quorum_driver.bootstrap_quorum_config.clone() {
            let node_id = peer_data.node_id.clone();

            let quorum_member_ids = quorum_config
                .membership_config
                .quorum_members
                .iter()
                .cloned()
                .map(|member| member.node_id)
                .collect::<Vec<NodeId>>();

            if quorum_member_ids.contains(&node_id) {
                self.quorum_driver
                    .bootstrap_quorum_available_nodes
                    .insert(node_id, (peer_data, true));
            }

            let available_nodes = self.quorum_driver.bootstrap_quorum_available_nodes.clone();

            let all_nodes_available = available_nodes.iter().all(|(_, (_, is_online))| *is_online);

            if all_nodes_available {
                telemetry::info!(
                    "All quorum members are online. Triggering genesis quorum elections"
                );

                if matches!(
                    self.quorum_driver.node_config.node_type,
                    primitives::NodeType::Bootstrap
                ) {
                    self.quorum_driver
                        .assign_peer_list_to_quorums(available_nodes)
                        .await?;
                }
            }
        }

        Ok(())
    }

    pub fn handle_quorum_membership_assigment_created(
        &mut self,
        assigned_membership: AssignedQuorumMembership,
    ) {
        if let Some(membership_config) = &self.quorum_driver.membership_config {
            telemetry::info!(
                "{} already belongs to a {} quorum",
                &self.node_config.id,
                membership_config.quorum_kind
            );
            return;
        }

        let quorum_kind = assigned_membership.quorum_kind.clone();
        let quorum_membership_config = QuorumMembershipConfig {
            quorum_members: assigned_membership
                .peers
                .into_iter()
                .map(|peer| {
                    QuorumMember {
                        node_id: peer.node_id,
                        kademlia_peer_id: peer.kademlia_peer_id,
                        // TODO: get from kademlia metadata
                        node_type: NodeType::Validator,
                        udp_gossip_address: peer.udp_gossip_addr,
                        raptorq_gossip_address: peer.raptorq_gossip_addr,
                        kademlia_liveness_address: peer.kademlia_liveness_addr,

                        // TODO: create threshold signature keys for all nodes aand then share as
                        // part of membership config
                        // Then create a threshold signature from a harvester module masternode and
                        // use that to certify blocks
                        //
                        validator_public_key: self.node_config.keypair.validator_public_key_owned(),
                    }
                })
                .collect(),
            quorum_kind,
        };

        self.quorum_driver.membership_config = Some(quorum_membership_config);
    }

    pub fn handle_transaction_certificate_requested(
        &mut self,
<<<<<<< HEAD
        _votes: Vec<Vote>,
        _txn_id: TransactionDigest,
        _quorum_key: PublicKeyShareVec,
        _farmer_id: NodeId,
        _txn: Txn,
        _quorum_threshold: FarmerQuorumThreshold,
=======
        votes: Vec<Vote>,
        txn_id: TransactionDigest,
        quorum_key: PublicKeyShareVec,
        farmer_id: NodeId,
        txn: TransactionKind,
        quorum_threshold: FarmerQuorumThreshold,
>>>>>>> 975c6c11
    ) {
        todo!()
        // let mut vote_shares: HashMap<bool, BTreeMap<NodeIdx, Vec<u8>>> =
        //     HashMap::new();
        // for v in votes.iter() {
        //     if let Some(votes) = vote_shares.get_mut(&v.is_txn_valid) {
        //         votes.insert(v.farmer_node_id, v.signature.clone());
        //     } else {
        //         let sig_shares_map: BTreeMap<NodeIdx, Vec<u8>> =
        //             vec![(v.farmer_node_id, v.signature.clone())]
        //                 .into_iter()
        //                 .collect();
        //         vote_shares.insert(v.is_txn_valid, sig_shares_map);
        //     }
        // }
        //
        // let validated_txns: Vec<_> = self
        //     .validator_core_manager
        //     .validate(
        //         &self.vrrbdb_read_handle.state_store_values(),
        //         vec![txn.clone()],
        //     )
        //     .into_iter()
        //     .collect();
        // let validated = validated_txns.par_iter().any(|x| x.0.id() == txn.id());
        // let most_votes_share = vote_shares
        //     .iter()
        //     .max_by_key(|(_, votes_map)| votes_map.len())
        //     .map(|(key, votes_map)| (*key, votes_map.clone()));
        // if validated {
        //     if let Some((is_txn_valid, votes_map)) = most_votes_share {
        //         let result = sig_provider.generate_quorum_signature(
        //             farmer_quorum_threshold as u16,
        //             votes_map.clone(),
        //         );
        //         if let Ok(threshold_signature) = result {
        //             self.events_tx
        //                 .send(
        //                     Event::CertifiedTxn(JobResult::CertifiedTxn(
        //                         votes.clone(),
        //                         threshold_signature,
        //                         txn_id.clone(),
        //                         farmer_quorum_key.clone(),
        //                         farmer_id.clone(),
        //                         Box::new(txn.clone()),
        //                         is_txn_valid,
        //                     ))
        //                     .into(),
        //                 )
        //                 .await
        //                 .map_err(|err| {
        //                     NodeError::Other(format!(
        //                         "failed to send certified txn: {err}"
        //                     ))
        //                 })?
        //         } else {
        //             error!("Quorum signature generation failed");
        //         }
        //     }
        // } else {
        //     error!("Penalize Farmer for wrong votes by sending Wrong Vote event to CR Quorum");
        // }
    }

    pub fn handle_transaction_certificate_created(
        &mut self,
<<<<<<< HEAD
        _votes: Vec<Vote>,
        _signature: RawSignature,
        _digest: TransactionDigest,
        _execution_result: ProgramExecutionOutput,
        _farmer_id: NodeId,
        _txn: Box<Txn>,
        _is_valid: TxnValidationStatus,
=======
        votes: Vec<Vote>,
        signature: RawSignature,
        digest: TransactionDigest,
        execution_result: ProgramExecutionOutput,
        farmer_id: NodeId,
        txn: Box<TransactionKind>,
        is_valid: TxnValidationStatus,
>>>>>>> 975c6c11
    ) {
        //
        // if let JobResult::CertifiedTxn(
        //     votes,
        //     certificate,
        //     txn_id,
        //     farmer_quorum_key,
        //     farmer_id,
        //     txn,
        //     is_txn_valid,
        // ) = job_result
        // {
        //     let vote_receipts = votes
        //         .iter()
        //         .map(|v| VoteReceipt {
        //             farmer_id: v.farmer_id.clone(),
        //             farmer_node_id: v.farmer_node_id,
        //             signature: v.signature.clone(),
        //         })
        //         .collect::<Vec<VoteReceipt>>();
        //
        //     self.quorum_certified_txns.push(QuorumCertifiedTxn::new(
        //         farmer_id,
        //         vote_receipts,
        //         *txn,
        //         certificate,
        //         is_txn_valid,
        //     ));
        //
        //     let _ = self
        //         .certified_txns_filter
        //         .push(&(txn_id, farmer_quorum_key));
        // }
    }

    pub fn handle_part_commitment_created(&mut self, node_id: NodeId, part: Part) -> Result<()> {
        self.dkg_engine
            .dkg_state
            .part_message_store_mut()
            .entry(node_id.clone())
            .or_insert_with(|| part);

        self.dkg_engine.ack_partial_commitment(node_id)?;

        Ok(())
    }

    pub fn handle_part_commitment_acknowledged(
        &mut self,
        _node_id: NodeId,
        sender_id: NodeId,
    ) -> Result<()> {
        let node_id = self.node_config.id.clone();

        let quorum_members_count = self
            .quorum_driver
            .membership_config
            .clone()
            .unwrap_or_default()
            .quorum_members
            .len();

        if self.dkg_engine.dkg_state.ack_message_store().values().len() == quorum_members_count {
            return Ok(());
        }

        let _has_ack = self
            .dkg_engine
            .dkg_state
            .part_message_store_mut()
            .contains_key(&node_id);

        let _ack = self
            .dkg_engine
            .dkg_state
            .ack_message_store()
            .get(&(sender_id.clone(), node_id))
            .ok_or(NodeError::Other(format!(
                "No ack found for sender_id: {:?} and receiver_id: {:?}",
                sender_id,
                self.node_config.id.clone()
            )))?;

        Ok(())
    }

    pub fn handle_quorum_election_started(&mut self, _header: BlockHeader) {

        //     let claims = self.vrrbdb_read_handle.claim_store_values();
        //
        //     if let Ok(quorum) = self.elect_quorum(claims, header) {
        //         if let Err(err) = self
        //             .events_tx
        //             .send(Event::ElectedQuorum(quorum).into())
        //             .await
        //         {
        //             telemetry::error!("{}", err);
        //         }
        //     }
    }

    pub fn handle_miner_election_started(&mut self, header: BlockHeader) -> Result<(U256, Claim)> {
        let claims = self.vrrbdb_read_handle.claim_store_values();
        let mut election_results: BTreeMap<U256, Claim> =
            self.quorum_driver.elect_miner(claims, header.block_seed);

        let winner = self.quorum_driver.get_winner(&mut election_results);

        Ok(winner)
    }

    pub fn handle_txns_ready_for_processing(&mut self, txns: Vec<TransactionKind>) {
        let keys: Vec<ByteSlice48Bit> = self
            .dkg_engine
            .dkg_state
            .peer_public_keys()
            .values()
            .map(|pk| pk.to_bytes())
            .collect();

        let _maglev_hash_ring = Maglev::new(keys);

        // let mut new_txns = vec![];

        for _txn in txns.into_iter() {
            //         if let Some(group_public_key) = maglev_hash_ring.get(&txn.0.clone()).cloned()
            // {             if group_public_key == self.group_public_key {
            //                 new_txns.push(txn);
            //             } else if let Some(broadcast_addresses) =
            //                 self.neighbouring_farmer_quorum_peers.get(&group_public_key)
            //             {
            //                 let addresses: Vec<SocketAddr> =
            //                     broadcast_addresses.iter().cloned().collect();
            //
            //                 self.broadcast_events_tx
            //                     .send(EventMessage::new(
            //                         None,
            //                         Event::ForwardTxn((txn.1.clone(), addresses.clone())),
            //                     ))
            //                     .await
            //                     .map_err(|err| {
            //                         theater::TheaterError::Other(format!(
            //                             "failed to forward txn {:?} to peers {addresses:?}:
            // {err}",                             txn.1
            //                         ))
            //                     })?
            //             }
            //         } else {
            //             new_txns.push(txn);
            //         }
        }
        //
        //     if let Some(sig_provider) = self.sig_provider.clone() {
        //         if let Err(err) = self.sync_jobs_sender.send(Job::Farm((
        //             new_txns,
        //             self.farmer_id.clone(),
        //             self.farmer_node_idx,
        //             self.group_public_key.clone(),
        //             sig_provider,
        //             self.quorum_threshold,
        //         ))) {
        //             telemetry::error!("error sending job to scheduler: {}", err);
        //         }
        //     }
    }

    pub fn handle_proposal_block_mine_request_created(
        &mut self,
        _ref_hash: RefHash,
        _round: Round,
        _epoch: Epoch,
        _claim: Claim,
    ) {
        //     let txns = self.quorum_certified_txns.iter().take(PULL_TXN_BATCH_SIZE);
        //
        //     //Read updated claims
        //     let claim_map = self.vrrbdb_read_handle.claim_store_values();
        //     let claim_list = claim_map
        //         .values()
        //         .map(|claim| (claim.hash, claim.clone()))
        //         .collect();
        //
        //     let txns_list: LinkedHashMap<TransactionDigest, QuorumCertifiedTxn> = txns
        //         .into_iter()
        //         .map(|txn| {
        //             if let Err(err) =
        // self.certified_txns_filter.push(&txn.txn().id.to_string())             {
        //                 telemetry::error!(
        //                     "Error pushing txn to certified txns filter: {}",
        //                     err
        //                 );
        //             }
        //             (txn.txn().id(), txn.clone())
        //         })
        //         .collect();
        //
        //     let proposal_block = ProposalBlock::build(
        //         ref_hash,
        //         round,
        //         epoch,
        //         txns_list,
        //         claim_list,
        //         claim,
        //         self.keypair.get_miner_secret_key(),
        //     );
        //     let _ = self
        //         .broadcast_events_tx
        //         .send(EventMessage::new(
        //             None,
        //             Event::MinedBlock(Block::Proposal {
        //                 block: proposal_block,
        //             }),
        //         ))
        //         .await;
    }
    pub fn handle_convergence_block_partial_signature_created(
        &mut self,
        _block_hash: BlockHash,
        _public_key_share: ValidatorPublicKeyShare,
        _partial_signature: RawSignature,
    ) {
        //         if let Some(certificates_share) =
        //             self.convergence_block_certificates.get(&block_hash)
        //         {
        //             let mut new_certificate_share = certificates_share.clone();
        //             if let Ok(block_hash_bytes) = hex::decode(block_hash.clone()) {
        //                 if let Ok(signature) =
        //                     TryInto::<[u8; 96]>::try_into(partial_signature.clone())
        //                 {
        //                     if let Ok(signature_share) =
        // SignatureShare::from_bytes(signature) {                         if
        // public_key_share.verify(&signature_share, block_hash_bytes) {
        // new_certificate_share.insert((
        // self.harvester_id,                                 public_key_share,
        //                                 partial_signature.clone(),
        //                             ));
        //                             self.convergence_block_certificates.push(
        //                                 block_hash.clone(),
        //                                 new_certificate_share.clone(),
        //                             );
        //                             if let Some(sig_provider) = self.sig_provider.as_ref() {
        //                                 if new_certificate_share.len()
        //                                     <= sig_provider.quorum_config.upper_bound as
        // usize                                 {
        //                                     self
        //                                         .broadcast_events_tx
        //                                         .send(EventMessage::new(
        //                                             None,
        //                                             Event::SendPeerConvergenceBlockSign(
        //                                                 self.harvester_id,
        //                                                 block_hash.clone(),
        //                                                 public_key_share.to_bytes().to_vec(),
        //                                                 partial_signature,
        //                                             ),
        //                                         ))
        //                                         .await.map_err(|err|
        // theater::TheaterError::Other(
        // format!("failed to send peer convergence block sign: {err}")
        // ))?;
        //
        //                                     self.generate_and_broadcast_certificate(
        //                                         block_hash,
        //                                         &new_certificate_share,
        //                                         sig_provider,
        //                                     )
        //                                     .await?;
        //                                 }
        //                             }
        //                         }
        //                     }
        //                 }
        //             }
        //         }
    }
    pub fn handle_convergence_block_precheck_requested(
        &mut self,
        _block: ConvergenceBlock,
        _last_confirmed_block_header: BlockHeader,
    ) {
        //     let claims = block.claims.clone();
        //     let txns = block.txns.clone();
        //     let proposal_block_hashes = block.header.ref_hashes.clone();
        //     let mut pre_check = true;
        //     let mut tmp_proposal_blocks = Vec::new();
        //     if let Ok(dag) = self.dag.read() {
        //         for proposal_block_hash in proposal_block_hashes.iter() {
        //             if let Some(block) = dag.get_vertex(proposal_block_hash.clone()) {
        //                 if let Block::Proposal { block } = block.get_data() {
        //                     tmp_proposal_blocks.push(block.clone());
        //                 }
        //             }
        //         }
        //         for (ref_hash, claim_hashset) in claims.iter() {
        //             match dag.get_vertex(ref_hash.clone()) {
        //                 Some(block) => {
        //                     if let Block::Proposal { block } = block.get_data() {
        //                         for claim_hash in claim_hashset.iter() {
        //                             if !block.claims.contains_key(claim_hash) {
        //                                 pre_check = false;
        //                                 break;
        //                             }
        //                         }
        //                     }
        //                 },
        //                 None => {
        //                     pre_check = false;
        //                     break;
        //                 },
        //             }
        //         }
        //         if pre_check {
        //             for (ref_hash, txn_digest_set) in txns.iter() {
        //                 match dag.get_vertex(ref_hash.clone()) {
        //                     Some(block) => {
        //                         if let Block::Proposal { block } = block.get_data() {
        //                             for txn_digest in txn_digest_set.iter() {
        //                                 if !block.txns.contains_key(txn_digest) {
        //                                     pre_check = false;
        //                                     break;
        //                                 }
        //                             }
        //                         }
        //                     },
        //                     None => {
        //                         pre_check = false;
        //                         break;
        //                     },
        //                 }
        //             }
        //         }
        //     }
        //     if pre_check {
        //         self.broadcast_events_tx
        //             .send(EventMessage::new(
        //                 None,
        //                 Event::CheckConflictResolution((
        //                     tmp_proposal_blocks,
        //                     last_confirmed_block_header.round,
        //                     last_confirmed_block_header.next_block_seed,
        //                     block,
        //                 )),
        //             ))
        //             .await
        //             .map_err(|err| {
        //                 theater::TheaterError::Other(format!(
        //                     "failed to send conflict resolution check: {err}"
        //                 ))
        //             })?
        //     }
    }
    pub fn handle_convergence_block_peer_signature_request(
        &mut self,
        _node_id: NodeId,
        _block_hash: BlockHash,
        _public_key_share: PublicKeyShareVec,
        _partial_signature: RawSignature,
    ) {
        //     let mut pb_key_share = None;
        //     let preliminary_check = TryInto::<[u8; 48]>::try_into(public_key_share_bytes)
        //         .and_then(|public_key_share_bytes| {
        //             PublicKeyShare::from_bytes(public_key_share_bytes).map_err(|e| {
        //                 format!("Invalid Public Key, Expected 48byte array:
        // {e}").into_bytes()             })
        //         })
        //         .and_then(|public_key_share| {
        //             pb_key_share = Some(public_key_share);
        //             TryInto::<[u8; 96]>::try_into(partial_signature.clone())
        //                 .and_then(|signature_share_bytes| {
        //                     SignatureShare::from_bytes(signature_share_bytes).map_err(|e| {
        //                         format!("Invalid Signature, Expected 96byte array: {e}")
        //                             .into_bytes()
        //                     })
        //                 })
        //                 .and_then(|signature_share| {
        //                     hex::decode(block_hash.clone())
        //                         .map_err(|e| {
        //                             format!(
        //                                 "Invalid Hex Representation of Signature Share: {e}",
        //                             )
        //                             .into_bytes()
        //                         })
        //                         .and_then(|block_hash_bytes| {
        //                             if public_key_share
        //                                 .verify(&signature_share, block_hash_bytes)
        //                             {
        //                                 Ok(())
        //                             } else {
        //                                 Err("signature verification failed"
        //                                     .to_string()
        //                                     .into_bytes())
        //                             }
        //                         })
        //                 })
        //         });
        //
        //     if preliminary_check.is_ok() {
        //         if let Some(certificates_share) =
        //             self.convergence_block_certificates.get(&block_hash)
        //         {
        //             let mut new_certificate_share = certificates_share.clone();
        //             if let Some(pb_key_share) = pb_key_share {
        //                 new_certificate_share.insert((
        //                     node_idx,
        //                     pb_key_share,
        //                     partial_signature,
        //                 ));
        //                 self.convergence_block_certificates
        //                     .push(block_hash.clone(), new_certificate_share.clone());
        //                 if let Some(sig_provider) = self.sig_provider.as_ref() {
        //                     self.generate_and_broadcast_certificate(
        //                         block_hash,
        //                         &new_certificate_share,
        //                         sig_provider,
        //                     )
        //                     .await?;
        //                 }
        //             }
        //         }
        //     }
        //
    }
}<|MERGE_RESOLUTION|>--- conflicted
+++ resolved
@@ -673,21 +673,12 @@
 
     pub fn handle_transaction_certificate_requested(
         &mut self,
-<<<<<<< HEAD
         _votes: Vec<Vote>,
         _txn_id: TransactionDigest,
         _quorum_key: PublicKeyShareVec,
         _farmer_id: NodeId,
-        _txn: Txn,
+        _txn: TransactionKind,
         _quorum_threshold: FarmerQuorumThreshold,
-=======
-        votes: Vec<Vote>,
-        txn_id: TransactionDigest,
-        quorum_key: PublicKeyShareVec,
-        farmer_id: NodeId,
-        txn: TransactionKind,
-        quorum_threshold: FarmerQuorumThreshold,
->>>>>>> 975c6c11
     ) {
         todo!()
         // let mut vote_shares: HashMap<bool, BTreeMap<NodeIdx, Vec<u8>>> =
@@ -754,23 +745,13 @@
 
     pub fn handle_transaction_certificate_created(
         &mut self,
-<<<<<<< HEAD
         _votes: Vec<Vote>,
         _signature: RawSignature,
         _digest: TransactionDigest,
         _execution_result: ProgramExecutionOutput,
         _farmer_id: NodeId,
-        _txn: Box<Txn>,
+        _txn: Box<TransactionKind>,
         _is_valid: TxnValidationStatus,
-=======
-        votes: Vec<Vote>,
-        signature: RawSignature,
-        digest: TransactionDigest,
-        execution_result: ProgramExecutionOutput,
-        farmer_id: NodeId,
-        txn: Box<TransactionKind>,
-        is_valid: TxnValidationStatus,
->>>>>>> 975c6c11
     ) {
         //
         // if let JobResult::CertifiedTxn(
