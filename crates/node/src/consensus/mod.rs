mod consensus_module;

mod quorum_module;

pub use consensus_module::*;
<<<<<<< HEAD
pub use quorum_module::*;

#[cfg(test)]
mod tests {

    use dkg_engine::prelude::{DkgEngine, DkgEngineConfig};
    use events::{AssignedQuorumMembership, Event, DEFAULT_BUFFER};
    use hbbft::crypto::SecretKey as ThresholdSignatureSecretKey;
    use primitives::{KademliaPeerId, NodeType, QuorumKind};
    use theater::Handler;
    use vrrb_config::NodeConfig;
    use vrrb_core::keypair::KeyPair;

    use crate::consensus::{ConsensusModule, ConsensusModuleConfig};
    use crate::test_utils::MockStateReader;

    #[tokio::test]
    #[ignore = "https://github.com/versatus/versatus/issues/470"]
    async fn consensus_component_can_form_genesis_quorum() {
        let (events_tx, mut events_rx) = tokio::sync::mpsc::channel(DEFAULT_BUFFER);

        let node_config = NodeConfig::default();
        let validator_public_key = node_config.keypair.validator_public_key_owned();

        let consensus_module_config = ConsensusModuleConfig {
            events_tx: events_tx.clone(),
            keypair: KeyPair::random(),
            vrrbdb_read_handle: MockStateReader::new(),
            node_config: NodeConfig::default(),
            dkg_generator: DkgEngine::new(DkgEngineConfig {
                node_id: "node 0".into(),
                node_type: NodeType::MasterNode,
                secret_key: ThresholdSignatureSecretKey::random(),
                threshold_config: vrrb_config::ThresholdConfig::default(),
            }),
            validator_public_key,
        };

        let mut consensus_module = ConsensusModule::new(consensus_module_config);

        let event = Event::QuorumMembershipAssigmentCreated(AssignedQuorumMembership {
            node_id: "node_id".to_string(),
            kademlia_peer_id: KademliaPeerId::rand(),
            quorum_kind: QuorumKind::Harvester,
            peers: vec![],
        })
        .into();

        consensus_module.handle(event).await.unwrap();

        events_rx.recv().await.unwrap();
    }
}
=======
pub use quorum_module::*;
>>>>>>> 64c1b4a1
<|MERGE_RESOLUTION|>--- conflicted
+++ resolved
@@ -3,60 +3,4 @@
 mod quorum_module;
 
 pub use consensus_module::*;
-<<<<<<< HEAD
-pub use quorum_module::*;
-
-#[cfg(test)]
-mod tests {
-
-    use dkg_engine::prelude::{DkgEngine, DkgEngineConfig};
-    use events::{AssignedQuorumMembership, Event, DEFAULT_BUFFER};
-    use hbbft::crypto::SecretKey as ThresholdSignatureSecretKey;
-    use primitives::{KademliaPeerId, NodeType, QuorumKind};
-    use theater::Handler;
-    use vrrb_config::NodeConfig;
-    use vrrb_core::keypair::KeyPair;
-
-    use crate::consensus::{ConsensusModule, ConsensusModuleConfig};
-    use crate::test_utils::MockStateReader;
-
-    #[tokio::test]
-    #[ignore = "https://github.com/versatus/versatus/issues/470"]
-    async fn consensus_component_can_form_genesis_quorum() {
-        let (events_tx, mut events_rx) = tokio::sync::mpsc::channel(DEFAULT_BUFFER);
-
-        let node_config = NodeConfig::default();
-        let validator_public_key = node_config.keypair.validator_public_key_owned();
-
-        let consensus_module_config = ConsensusModuleConfig {
-            events_tx: events_tx.clone(),
-            keypair: KeyPair::random(),
-            vrrbdb_read_handle: MockStateReader::new(),
-            node_config: NodeConfig::default(),
-            dkg_generator: DkgEngine::new(DkgEngineConfig {
-                node_id: "node 0".into(),
-                node_type: NodeType::MasterNode,
-                secret_key: ThresholdSignatureSecretKey::random(),
-                threshold_config: vrrb_config::ThresholdConfig::default(),
-            }),
-            validator_public_key,
-        };
-
-        let mut consensus_module = ConsensusModule::new(consensus_module_config);
-
-        let event = Event::QuorumMembershipAssigmentCreated(AssignedQuorumMembership {
-            node_id: "node_id".to_string(),
-            kademlia_peer_id: KademliaPeerId::rand(),
-            quorum_kind: QuorumKind::Harvester,
-            peers: vec![],
-        })
-        .into();
-
-        consensus_module.handle(event).await.unwrap();
-
-        events_rx.recv().await.unwrap();
-    }
-}
-=======
-pub use quorum_module::*;
->>>>>>> 64c1b4a1
+pub use quorum_module::*;