// This file contains code for creating blocks to be proposed, including the
// genesis block and blocks being mined.

use primitives::types::{
    Epoch, RawSignature, SerializedSecretKey as SecretKeyBytes, GENESIS_EPOCH, SECOND,
    VALIDATOR_THRESHOLD,
};
#[cfg(mainnet)]
use reward::reward::GENESIS_REWARD;
use reward::reward::{Reward, NUMBER_OF_BLOCKS_PER_EPOCH};
use ritelinked::LinkedHashMap;
use serde::{Deserialize, Serialize};
use sha256::{digest, digest_bytes};
use state::state::NetworkState;
use std::fmt;
use vrrb_core::accountable::Accountable;
use vrrb_core::claim::Claim;
use vrrb_core::txn::Txn;
use vrrb_core::verifiable::Verifiable;
use vrrb_core::keypair::KeyPair;

#[cfg(mainnet)]
use crate::genesis;
use crate::{
    header::BlockHeader,
    invalid::{InvalidBlockError, InvalidBlockErrorReason},
};

pub const GROSS_UTILITY_PERCENTAGE: f64 = 0.01;
pub const PERCENTAGE_CHANGE_SUPPLY_CAP: f64 = 0.25;

pub type CurrentUtility = i128;
pub type NextEpochAdjustment = i128;

pub struct MineArgs<'a> {
    /// The claim entitling the miner to mine the block.
    pub claim: Claim,
    pub last_block: Block,
    /// The last block, which contains the current block reward.
    pub txns: LinkedHashMap<String, Txn>,
    pub claims: LinkedHashMap<String, Claim>,
    pub claim_map_hash: Option<String>,
    pub reward: &'a mut Reward,
    pub network_state: &'a NetworkState,
    pub neighbors: Option<Vec<BlockHeader>>,
    pub abandoned_claim: Option<Claim>,
    pub secret_key: SecretKeyBytes,
    pub epoch: Epoch,
}

#[derive(Clone, Debug, Serialize, Deserialize)]
#[repr(C)]
pub struct Block {
    pub header: BlockHeader,
    pub neighbors: Option<Vec<BlockHeader>>,
    pub height: u128,
    // TODO: replace with Tx Trie Root
    pub txns: LinkedHashMap<String, Txn>,
    // TODO: Replace with Claim Trie Root
    pub claims: LinkedHashMap<String, Claim>,
    pub hash: Vec<u8>,
    pub received_at: Option<u128>,
    pub received_from: Option<String>,
    // TODO: Replace with map of all abandoned claims in the even more than 1 miner is faulty when
    // they are entitled to mine
    pub abandoned_claim: Option<Claim>,

    /// Quorum signature needed for finalizing the block and locking the chain
    pub threshold_signature: Option<RawSignature>,

    /// Epoch for which block was created
    pub epoch: Epoch,

    /// Measurement of utility for the chain
    pub utility: CurrentUtility,

    /// Adjustment For Next Epoch
    pub adjustment_for_next_epoch: Option<NextEpochAdjustment>,
}

impl Block {
    // Returns a result with either a tuple containing the genesis block and the
    // updated account state (if successful) or an error (if unsuccessful)
<<<<<<< HEAD
    pub fn genesis(claim: Claim, secret_key: Vec<u8>, miner: Option<String>) -> Result<Block, InvalidBlockErrorReason> {
=======
    pub fn genesis(
        claim: Claim,
        secret_key: String,
        miner: Option<String>,
    ) -> Result<Block, InvalidBlockErrorReason> {
>>>>>>> 5ad0fa9c
        // Create the genesis header
        let header =
            BlockHeader::genesis(0, claim.clone(), secret_key, miner, RawSignature::default())?;
        // Create the genesis state hash
        // TODO: Replace with state trie root
        let mut state_hash = "".to_string();
        if let Ok(str_last_hash) = String::from_utf8(header.clone().last_hash) {
            state_hash = digest(
                format!(
                    "{},{}",
                    str_last_hash,
                    digest("Genesis_State_Hash".as_bytes())
                )
                .as_bytes(),
            );
        } else {
            return Err(InvalidBlockErrorReason::InvalidBlockHeader);
        }

        // Replace with claim trie
        let mut claims = LinkedHashMap::new();
        claims.insert(claim.clone().public_key, claim);

        #[cfg(mainnet)]
        let txns = genesis::generate_genesis_txns();

        // TODO: Genesis block on local/testnet should generate either a faucet for
        // tokens, or fill some initial accounts so that testing can be executed

        #[cfg(not(mainnet))]
        let txns = LinkedHashMap::new();
        let header = header.clone();

        let genesis = Block {
            header,
            neighbors: None,
            height: 0,
            txns,
            claims,
            hash: state_hash.as_bytes().to_vec(),
            received_at: None,
            received_from: None,
            abandoned_claim: None,
            threshold_signature: Some(vec![0; 5]),
            utility: 0,
            epoch: GENESIS_EPOCH,
            adjustment_for_next_epoch: None,
        };

        // Update the State Trie & Tx Trie with the miner and new block, this will also
        // set the values to the network state. Unwrap the result and assign it
        // to the variable updated_account_state to be returned by this method.
        Ok(genesis)
    }

    /// The mine method is used to generate a new block (and an updated account
    /// state with the reward set to the miner wallet's balance), this will
    /// also update the network state with a new confirmed state.
    pub fn mine(
        args: MineArgs,
        // claim: Claim,      // The claim entitling the miner to mine the block.
        // last_block: Block, // The last block, which contains the current block reward.
        // txns: LinkedHashMap<String, Txn>,
        // claims: LinkedHashMap<String, Claim>,
        // claim_map_hash: Option<String>,
        // reward: &mut Reward,
        // network_state: &NetworkState,
        // neighbors: Option<Vec<BlockHeader>>,
        // abandoned_claim: Option<Claim>,
        // signature: String,
        // epoch: Epoch,
    ) -> Result<(Option<Block>, NextEpochAdjustment), InvalidBlockErrorReason> {
        let claim = args.claim;
        let last_block = args.last_block;
        let txns = args.txns;
        let claims = args.claims;
        let claim_map_hash = args.claim_map_hash;
        let reward = args.reward;
        let network_state = args.network_state;
        let neighbors = args.neighbors;
        let abandoned_claim = args.abandoned_claim;
        let secret_key = args.secret_key;
        let epoch = args.epoch;

        // TODO: Replace with Tx Trie Root
        let txn_hash = {
            let mut txn_vec = vec![];
            txns.iter().for_each(|(_, v)| {
                txn_vec.extend(v.as_bytes());
            });
            digest(&*txn_vec)
        };

        // TODO: Remove there should be no neighbors
        let neighbors_hash = {
            let mut neighbors_vec = vec![];
            if let Some(neighbors) = &neighbors {
                neighbors.iter().for_each(|v| {
                    neighbors_vec.extend(v.as_bytes());
                });
                Some(digest(&*neighbors_vec))
            } else {
                None
            }
        };

        let utility_amount: i128 = txns.iter().map(|x| x.1.get_amount() as i128).sum();
        let mut adjustment_next_epoch = 0;
        let block_utility = if epoch != last_block.epoch {
            adjustment_next_epoch =
                Self::set_next_adjustment_epoch(&last_block, reward, utility_amount);
            utility_amount
        } else {
            utility_amount + last_block.utility
        };

        // TODO: Fix after replacing neighbors and tx hash/claim hash with respective
        // Trie Roots
        let header = BlockHeader::new(
            last_block.clone(),
            reward,
            claim,
            txn_hash,
            claim_map_hash,
            neighbors_hash,
            secret_key,
            epoch == last_block.epoch,
            adjustment_next_epoch,
            Some(vec![0; 5]),
        )?;

        // guaranteeing at least 1 second between blocks or whether some other
        // mechanism may serve the purpose better, or whether simply sequencing proposed
        // blocks and allowing validator network to determine how much time
        // between blocks has passed.

        if let Some(time) = header
            .clone()
            .timestamp
            .checked_sub(last_block.header.timestamp)
        {
            if (time / SECOND) < 1 {
                return Ok((None, 0i128));
            }
        } else {
            return Ok((None, 0i128));
        }

        let height = last_block.height + 1;
        let adjustment_next_epoch_opt = if adjustment_next_epoch != 0 {
            Some(adjustment_next_epoch)
        } else {
            None
        };

        let mut block = Block {
            header: header.clone(),
            neighbors,
            height,
            txns,
            claims,
            hash: header.last_hash,
            received_at: None,
            received_from: None,
            abandoned_claim,
            threshold_signature: Some(vec![0; 5]),
            utility: block_utility,
            epoch,
            adjustment_for_next_epoch: adjustment_next_epoch_opt,
        };

        // TODO: Replace with state trie
        let mut hashable_state = network_state.clone();

        let hash = digest(hashable_state.hash(&block.txns, block.header.block_reward.clone()))
            .as_bytes()
            .to_vec();
        block.hash = hash;
        return Ok((Some(block), adjustment_next_epoch));
    }

    /// If the utility amount is greater than the last block's utility, then the
    /// next adjustment epoch is the utility amount times the gross utility
    /// percentage. Otherwise, the next adjustment epoch is the utility
    /// amount times the negative gross utility percentage
    ///
    /// Arguments:
    ///
    /// * `last_block`: The last block in the chain.
    /// * `reward`: The reward for the current epoch.
    /// * `utility_amount`: The amount of utility that was generated in the last
    ///   epoch.
    ///
    /// Returns:
    ///
    /// The amount of the adjustment for the next epoch.
    fn set_next_adjustment_epoch(
        last_block: &Block,
        reward: &Reward,
        utility_amount: i128,
    ) -> i128 {
        let mut adjustment_next_epoch = if utility_amount > last_block.utility {
            (utility_amount as f64 * GROSS_UTILITY_PERCENTAGE) as i128
        } else {
            (utility_amount as f64 * -GROSS_UTILITY_PERCENTAGE) as i128
        };
        if let Some(adjustment_percentage_previous_epoch) = last_block.adjustment_for_next_epoch {
            if (adjustment_next_epoch / NUMBER_OF_BLOCKS_PER_EPOCH as i128)
                >= adjustment_percentage_previous_epoch * reward.amount as i128
            {
                adjustment_next_epoch = adjustment_percentage_previous_epoch
                    * (reward.amount * NUMBER_OF_BLOCKS_PER_EPOCH) as i128
            };
        };
        adjustment_next_epoch
    }

    pub fn as_bytes(&self) -> Vec<u8> {
        self.to_string().as_bytes().to_vec()
    }

    pub fn from_bytes(data: &[u8]) -> Result<Block, InvalidBlockErrorReason> {
        let mut buffer: Vec<u8> = vec![];

        data.iter().for_each(|x| buffer.push(*x));

        if let Ok(to_string) = String::from_utf8(buffer) {
            if let Ok(block) = serde_json::from_str::<Block>(&to_string) {
                return Ok(block);
            } else {
                return Err(InvalidBlockErrorReason::General);
            }
        } else {
            return Err(InvalidBlockErrorReason::General);
        }
    }

    // TODO: Consider renaming to `serialize_to_string`
    #[allow(clippy::inherent_to_string_shadow_display)]
    pub fn to_string(&self) -> String {
        serde_json::to_string(self).unwrap()
    }
}

impl fmt::Display for Block {
    fn fmt(&self, f: &mut fmt::Formatter) -> fmt::Result {
        write!(
            f,
            "Block(\n \
            header: {:?},\n",
            self.header
        )
    }
}

// TODO: Rewrite Verifiable to comport with Masternode Quorum Validation
// Protocol
impl Verifiable for Block {
    type Dependencies = NetworkState;
    type Error = InvalidBlockError;
    type Item = Block;

    fn verifiable(&self) -> bool {
        true
    }

    fn valid(
        &self,
        item: &Self::Item,
        dependencies: &Self::Dependencies,
    ) -> Result<bool, Self::Error> {
        if self.header.block_height > item.header.block_height + 1 {
            return Err(Self::Error::new(
                InvalidBlockErrorReason::BlockOutOfSequence,
            ));
        }

        if self.header.block_height <= item.header.block_height {
            return Err(Self::Error::new(InvalidBlockErrorReason::NotTallestChain));
        }

        if self.header.block_seed != item.header.next_block_seed {
            return Err(Self::Error::new(InvalidBlockErrorReason::InvalidBlockNonce));
        }

        if self.header.block_reward.get_amount() != item.header.next_block_reward.get_amount() {
            return Err(Self::Error::new(
                InvalidBlockErrorReason::InvalidBlockReward,
            ));
        }

        if let Some((hash, pointers)) =
            dependencies.get_lowest_pointer(self.header.block_seed as u128)
        {
            if hash == self.header.claim.hash {
                if let Some(claim_pointer) = self
                    .header
                    .claim
                    .get_pointer(self.header.block_seed as u128)
                {
                    if pointers != claim_pointer {
                        return Err(Self::Error::new(
                            InvalidBlockErrorReason::InvalidClaimPointers,
                        ));
                    }
                } else {
                    return Err(Self::Error::new(
                        InvalidBlockErrorReason::InvalidClaimPointers,
                    ));
                }
            } else {
                return Err(Self::Error::new(
                    InvalidBlockErrorReason::InvalidClaimPointers,
                ));
            }
        }

        if self.header.last_hash != item.hash {
            return Err(Self::Error::new(InvalidBlockErrorReason::InvalidLastHash));
        }

        if self.header.claim.valid(&None, &(None, None)).is_err() {
            return Err(Self::Error::new(InvalidBlockErrorReason::InvalidClaim));
        }

        Ok(true)
    }

    fn valid_genesis(&self, _dependencies: &Self::Dependencies) -> Result<bool, Self::Error> {
        let genesis_last_hash = digest("Genesis_Last_Hash".as_bytes()).as_bytes().to_vec();

        let mut genesis_state_hash = "".to_string();

        if let Ok(str_genesis_last_hash) = String::from_utf8(genesis_last_hash.clone()) {
            genesis_state_hash = digest(
                format!(
                    "{},{}",
                    str_genesis_last_hash,
                    digest("Genesis_State_Hash".as_bytes())
                )
                .as_bytes(),
            );
        } else {
            return Err(Self::Error::new(InvalidBlockErrorReason::InvalidLastHash));
        }

        if self.header.block_height != 0 {
            return Err(Self::Error::new(
                InvalidBlockErrorReason::InvalidBlockHeight,
            ));
        }

        if self.header.last_hash != genesis_last_hash {
            return Err(Self::Error::new(InvalidBlockErrorReason::InvalidLastHash));
        }

        if self.hash != genesis_state_hash.into_bytes() {
            return Err(Self::Error::new(InvalidBlockErrorReason::InvalidStateHash));
        }

        if self.header.claim.valid(&None, &(None, None)).is_err() {
            return Err(Self::Error::new(InvalidBlockErrorReason::InvalidClaim));
        }

        if KeyPair::verify_ecdsa_sign(
            self.header.signature.clone(),
            self.header.get_payload().as_bytes(),
            self.header.claim.public_key.as_bytes().to_vec(),
        )
        .is_err()
        {
            return Err(Self::Error::new(
                InvalidBlockErrorReason::InvalidBlockSignature,
            ));
        }

        let mut valid_data = true;
        self.txns.iter().for_each(|(_, txn)| {
            let n_valid = txn.validators().iter().filter(|(_, &valid)| valid).count();
            if (n_valid as f64 / txn.validators().len() as f64) < VALIDATOR_THRESHOLD {
                valid_data = false;
            }
        });

        if !valid_data {
            return Err(Self::Error::new(InvalidBlockErrorReason::InvalidTxns));
        }

        Ok(true)
    }
}<|MERGE_RESOLUTION|>--- conflicted
+++ resolved
@@ -81,15 +81,8 @@
 impl Block {
     // Returns a result with either a tuple containing the genesis block and the
     // updated account state (if successful) or an error (if unsuccessful)
-<<<<<<< HEAD
     pub fn genesis(claim: Claim, secret_key: Vec<u8>, miner: Option<String>) -> Result<Block, InvalidBlockErrorReason> {
-=======
-    pub fn genesis(
-        claim: Claim,
-        secret_key: String,
-        miner: Option<String>,
-    ) -> Result<Block, InvalidBlockErrorReason> {
->>>>>>> 5ad0fa9c
+
         // Create the genesis header
         let header =
             BlockHeader::genesis(0, claim.clone(), secret_key, miner, RawSignature::default())?;
