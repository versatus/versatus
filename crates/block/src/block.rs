// This file contains code for creating blocks to be proposed, including the
// genesis block and blocks being mined.

use std::fmt;

use primitives::types::{
    Epoch,
    RawSignature,
    SecretKeyBytes,
    GENESIS_EPOCH,
    SECOND,
    VALIDATOR_THRESHOLD,
};
#[cfg(mainnet)]
use reward::reward::GENESIS_REWARD;
use reward::reward::{Reward, NUMBER_OF_BLOCKS_PER_EPOCH};
use ritelinked::LinkedHashMap;
use serde::{Deserialize, Serialize};
use sha256::{digest, digest_bytes};
use state::state::NetworkState;
use vrrb_core::{
    accountable::Accountable,
    claim::Claim,
    keypair::KeyPair,
    txn::Txn,
    verifiable::Verifiable,
};

#[cfg(mainnet)]
use crate::genesis;
use crate::{
    header::BlockHeader,
    invalid::{InvalidBlockError, InvalidBlockErrorReason},
};

pub const GROSS_UTILITY_PERCENTAGE: f64 = 0.01;
pub const PERCENTAGE_CHANGE_SUPPLY_CAP: f64 = 0.25;

pub type CurrentUtility = i128;
pub type NextEpochAdjustment = i128;

pub struct MineArgs<'a> {
    /// The claim entitling the miner to mine the block.
    pub claim: Claim,
    pub last_block: Block,
    /// The last block, which contains the current block reward.
    pub txns: LinkedHashMap<String, Txn>,
    pub claims: LinkedHashMap<String, Claim>,
    pub claim_map_hash: Option<String>,
    pub reward: &'a mut Reward,
    pub network_state: &'a NetworkState,
    pub neighbors: Option<Vec<BlockHeader>>,
    pub abandoned_claim: Option<Claim>,
    pub secret_key: SecretKeyBytes,
    pub epoch: Epoch,
}

#[derive(Clone, Debug, Serialize, Deserialize)]
#[repr(C)]
pub struct Block {
    pub header: BlockHeader,
    pub neighbors: Option<Vec<BlockHeader>>,
    pub height: u128,
    // TODO: replace with Tx Trie Root
    pub txns: LinkedHashMap<String, Txn>,
    // TODO: Replace with Claim Trie Root
    pub claims: LinkedHashMap<String, Claim>,
    pub hash: Vec<u8>,
    pub received_at: Option<u128>,
    pub received_from: Option<String>,
    // TODO: Replace with map of all abandoned claims in the even more than 1 miner is faulty when
    // they are entitled to mine
    pub abandoned_claim: Option<Claim>,

    /// Quorum signature needed for finalizing the block and locking the chain
    pub threshold_signature: Option<RawSignature>,

    /// Epoch for which block was created
    pub epoch: Epoch,

    /// Measurement of utility for the chain
    pub utility: CurrentUtility,

    /// Adjustment For Next Epoch
    pub adjustment_for_next_epoch: Option<NextEpochAdjustment>,
}

impl Block {
    // Returns a result with either a tuple containing the genesis block and the
    // updated account state (if successful) or an error (if unsuccessful)
<<<<<<< HEAD
    pub fn genesis(claim: Claim, secret_key: String, miner: Option<String>) -> Result<Block, InvalidBlockErrorReason> {
=======
    pub fn genesis(claim: Claim, secret_key: Vec<u8>, miner: Option<String>) -> Option<Block> {
>>>>>>> 48160b26
        // Create the genesis header
        let header = BlockHeader::genesis(0, claim.clone(), secret_key, miner, RawSignature::default())?;
        // Create the genesis state hash
        // TODO: Replace with state trie root
        let mut state_hash = "".to_string();
        if let Ok(str_last_hash) = String::from_utf8(header.clone().last_hash){
            state_hash = digest(
                format!(
                    "{},{}",
                    str_last_hash,
                    digest("Genesis_State_Hash".as_bytes())
                )
                .as_bytes(),
            );
        } else {
            return Err(InvalidBlockErrorReason::InvalidBlockHeader);
        }
        
    
        // Replace with claim trie
        let mut claims = LinkedHashMap::new();
        claims.insert(claim.clone().public_key, claim);

        #[cfg(mainnet)]
        let txns = genesis::generate_genesis_txns();

        // TODO: Genesis block on local/testnet should generate either a faucet for
        // tokens, or fill some initial accounts so that testing can be executed

        #[cfg(not(mainnet))]
        let txns = LinkedHashMap::new();
        let header = header.clone();

        let genesis = Block {
            header,
            neighbors: None,
            height: 0,
            txns,
            claims,
            hash: state_hash.as_bytes().to_vec(),
            received_at: None,
            received_from: None,
            abandoned_claim: None,
            threshold_signature: Some(vec![0; 5]),
            utility: 0,
            epoch: GENESIS_EPOCH,
            adjustment_for_next_epoch: None,
        };

        // Update the State Trie & Tx Trie with the miner and new block, this will also
        // set the values to the network state. Unwrap the result and assign it
        // to the variable updated_account_state to be returned by this method.
        Ok(genesis)
    }

    /// The mine method is used to generate a new block (and an updated account
    /// state with the reward set to the miner wallet's balance), this will
    /// also update the network state with a new confirmed state.
    pub fn mine(
        args: MineArgs,
        // claim: Claim,      // The claim entitling the miner to mine the block.
        // last_block: Block, // The last block, which contains the current block reward.
        // txns: LinkedHashMap<String, Txn>,
        // claims: LinkedHashMap<String, Claim>,
        // claim_map_hash: Option<String>,
        // reward: &mut Reward,
        // network_state: &NetworkState,
        // neighbors: Option<Vec<BlockHeader>>,
        // abandoned_claim: Option<Claim>,
        // signature: String,
        // epoch: Epoch,
    ) -> Result<(Option<Block>, NextEpochAdjustment), InvalidBlockErrorReason> {
        let claim = args.claim;
        let last_block = args.last_block;
        let txns = args.txns;
        let claims = args.claims;
        let claim_map_hash = args.claim_map_hash;
        let reward = args.reward;
        let network_state = args.network_state;
        let neighbors = args.neighbors;
        let abandoned_claim = args.abandoned_claim;
        let secret_key = args.secret_key;
        let epoch = args.epoch;

        // TODO: Replace with Tx Trie Root
        let txn_hash = {
            let mut txn_vec = vec![];
            txns.iter().for_each(|(_, v)| {
                txn_vec.extend(v.as_bytes());
            });
            digest(&*txn_vec)
        };

        // TODO: Remove there should be no neighbors
        let neighbors_hash = {
            let mut neighbors_vec = vec![];
            if let Some(neighbors) = &neighbors {
                neighbors.iter().for_each(|v| {
                    neighbors_vec.extend(v.as_bytes());
                });
                Some(digest(&*neighbors_vec))
            } else {
                None
            }
        };

        let utility_amount: i128 = txns.iter().map(|x| x.1.get_amount() as i128).sum();
        let mut adjustment_next_epoch = 0;
        let block_utility = if epoch != last_block.epoch {
            adjustment_next_epoch =
                Self::set_next_adjustment_epoch(&last_block, reward, utility_amount);
            utility_amount
        } else {
            utility_amount + last_block.utility
        };

        // TODO: Fix after replacing neighbors and tx hash/claim hash with respective
        // Trie Roots
        let header = BlockHeader::new(
            last_block.clone(),
            reward,
            claim,
            txn_hash,
            claim_map_hash,
            neighbors_hash,
            secret_key,
            epoch == last_block.epoch,
            adjustment_next_epoch,
            Some(vec![0; 5]),
        )?;

        // guaranteeing at least 1 second between blocks or whether some other
        // mechanism may serve the purpose better, or whether simply sequencing proposed
        // blocks and allowing validator network to determine how much time
        // between blocks has passed.
       
        if let Some(time) = header.clone().timestamp.checked_sub(last_block.header.timestamp) {
            if (time / SECOND) < 1 {
                return Ok((None, 0i128));
            }
        } else {
            return Ok((None, 0i128));
        }

        let height = last_block.height + 1;
        let adjustment_next_epoch_opt = if adjustment_next_epoch != 0 {
            Some(adjustment_next_epoch)
        } else {
            None
        };

        let mut block = Block {
            header: header.clone(),
            neighbors,
            height,
            txns,
            claims,
            hash: header.last_hash,
            received_at: None,
            received_from: None,
            abandoned_claim,
            threshold_signature: Some(vec![0; 5]),
            utility: block_utility,
            epoch,
            adjustment_for_next_epoch: adjustment_next_epoch_opt,
        };

        // TODO: Replace with state trie
        let mut hashable_state = network_state.clone();

        let hash = digest(hashable_state.hash(&block.txns, block.header.block_reward.clone())).as_bytes().to_vec();
        block.hash = hash;
        return Ok((Some(block), adjustment_next_epoch));
    }

    /// If the utility amount is greater than the last block's utility, then the
    /// next adjustment epoch is the utility amount times the gross utility
    /// percentage. Otherwise, the next adjustment epoch is the utility
    /// amount times the negative gross utility percentage
    ///
    /// Arguments:
    ///
    /// * `last_block`: The last block in the chain.
    /// * `reward`: The reward for the current epoch.
    /// * `utility_amount`: The amount of utility that was generated in the last
    ///   epoch.
    ///
    /// Returns:
    ///
    /// The amount of the adjustment for the next epoch.
    fn set_next_adjustment_epoch(
        last_block: &Block,
        reward: &Reward,
        utility_amount: i128,
    ) -> i128 {
        let mut adjustment_next_epoch = if utility_amount > last_block.utility {
            (utility_amount as f64 * GROSS_UTILITY_PERCENTAGE) as i128
        } else {
            (utility_amount as f64 * -GROSS_UTILITY_PERCENTAGE) as i128
        };
        if let Some(adjustment_percentage_previous_epoch) = last_block.adjustment_for_next_epoch {
            if (adjustment_next_epoch / NUMBER_OF_BLOCKS_PER_EPOCH as i128)
                >= adjustment_percentage_previous_epoch * reward.amount as i128
            {
                adjustment_next_epoch = adjustment_percentage_previous_epoch
                    * (reward.amount * NUMBER_OF_BLOCKS_PER_EPOCH) as i128
            };
        };
        adjustment_next_epoch
    }

    pub fn as_bytes(&self) -> Vec<u8> {
        self.to_string().as_bytes().to_vec()
    }

    pub fn from_bytes(data: &[u8]) -> Result<Block, InvalidBlockErrorReason> {
        let mut buffer: Vec<u8> = vec![];

        data.iter().for_each(|x| buffer.push(*x));

        if let Ok(to_string) =  String::from_utf8(buffer){
            if let Ok(block) = serde_json::from_str::<Block>(&to_string){
                return Ok(block);
            } else {
                return Err(InvalidBlockErrorReason::General);
            }
        } else {
            return Err(InvalidBlockErrorReason::General);
        }
    }

    // TODO: Consider renaming to `serialize_to_string`
    #[allow(clippy::inherent_to_string_shadow_display)]
    pub fn to_string(&self) -> String {
        serde_json::to_string(self).unwrap()
    }
}

impl fmt::Display for Block {
    fn fmt(&self, f: &mut fmt::Formatter) -> fmt::Result {
        write!(
            f,
            "Block(\n \
            header: {:?},\n",
            self.header
        )
    }
}

// TODO: Rewrite Verifiable to comport with Masternode Quorum Validation
// Protocol
impl Verifiable for Block {
    type Dependencies = NetworkState;
    type Error = InvalidBlockError;
    type Item = Block;

    fn verifiable(&self) -> bool {
        true
    }

    fn valid(
        &self,
        item: &Self::Item,
        dependencies: &Self::Dependencies,
    ) -> Result<bool, Self::Error> {
        if self.header.block_height > item.header.block_height + 1 {
            return Err(Self::Error::new(
                InvalidBlockErrorReason::BlockOutOfSequence,
            ));
        }

        if self.header.block_height <= item.header.block_height {
            return Err(Self::Error::new(InvalidBlockErrorReason::NotTallestChain));
        }

        if self.header.block_seed != item.header.next_block_seed {
            return Err(Self::Error::new(InvalidBlockErrorReason::InvalidBlockNonce));
        }

        if self.header.block_reward.get_amount() != item.header.next_block_reward.get_amount() {
            return Err(Self::Error::new(
                InvalidBlockErrorReason::InvalidBlockReward,
            ));
        }

        if let Some((hash, pointers)) =
            dependencies.get_lowest_pointer(self.header.block_seed as u128)
        {
            if hash == self.header.claim.hash {
                if let Some(claim_pointer) = self
                    .header
                    .claim
                    .get_pointer(self.header.block_seed as u128)
                {
                    if pointers != claim_pointer {
                        return Err(Self::Error::new(
                            InvalidBlockErrorReason::InvalidClaimPointers,
                        ));
                    }
                } else {
                    return Err(Self::Error::new(
                        InvalidBlockErrorReason::InvalidClaimPointers,
                    ));
                }
            } else {
                return Err(Self::Error::new(
                    InvalidBlockErrorReason::InvalidClaimPointers,
                ));
            }
        }

        if self.header.last_hash != item.hash {
            return Err(Self::Error::new(InvalidBlockErrorReason::InvalidLastHash));
        }

        if self.header.claim.valid(&None, &(None, None)).is_err() {
            return Err(Self::Error::new(InvalidBlockErrorReason::InvalidClaim));
        }

        Ok(true)
    }

    fn valid_genesis(&self, _dependencies: &Self::Dependencies) -> Result<bool, Self::Error> {
        let genesis_last_hash = digest("Genesis_Last_Hash".as_bytes()).as_bytes().to_vec();

        let mut genesis_state_hash = "".to_string();

        if let Ok(str_genesis_last_hash) = String::from_utf8(genesis_last_hash.clone()){
            genesis_state_hash = digest(
                format!(
                    "{},{}",
                    str_genesis_last_hash,
                    digest("Genesis_State_Hash".as_bytes())
                )
                .as_bytes(),
            );
        } else {
            return Err(Self::Error::new(InvalidBlockErrorReason::InvalidLastHash));
        }

        if self.header.block_height != 0 {
            return Err(Self::Error::new(
                InvalidBlockErrorReason::InvalidBlockHeight,
            ));
        }

        if self.header.last_hash != genesis_last_hash {
            return Err(Self::Error::new(InvalidBlockErrorReason::InvalidLastHash));
        }

        if self.hash != genesis_state_hash.into_bytes() {
            return Err(Self::Error::new(InvalidBlockErrorReason::InvalidStateHash));
        }

        if self.header.claim.valid(&None, &(None, None)).is_err() {
            return Err(Self::Error::new(InvalidBlockErrorReason::InvalidClaim));
        }

        if KeyPair::verify_ecdsa_sign(
            self.header.signature.clone(),
            self.header.get_payload().as_bytes(),
            self.header.claim.public_key.as_bytes().to_vec(),
        )
        .is_err()
        {
            return Err(Self::Error::new(
                InvalidBlockErrorReason::InvalidBlockSignature,
            ));
        }

        let mut valid_data = true;
        self.txns.iter().for_each(|(_, txn)| {
            let n_valid = txn.validators.iter().filter(|(_, &valid)| valid).count();
            if (n_valid as f64 / txn.validators.len() as f64) < VALIDATOR_THRESHOLD {
                valid_data = false;
            }
        });

        if !valid_data {
            return Err(Self::Error::new(InvalidBlockErrorReason::InvalidTxns));
        }

        Ok(true)
    }
}<|MERGE_RESOLUTION|>--- conflicted
+++ resolved
@@ -88,11 +88,7 @@
 impl Block {
     // Returns a result with either a tuple containing the genesis block and the
     // updated account state (if successful) or an error (if unsuccessful)
-<<<<<<< HEAD
     pub fn genesis(claim: Claim, secret_key: String, miner: Option<String>) -> Result<Block, InvalidBlockErrorReason> {
-=======
-    pub fn genesis(claim: Claim, secret_key: Vec<u8>, miner: Option<String>) -> Option<Block> {
->>>>>>> 48160b26
         // Create the genesis header
         let header = BlockHeader::genesis(0, claim.clone(), secret_key, miner, RawSignature::default())?;
         // Create the genesis state hash
