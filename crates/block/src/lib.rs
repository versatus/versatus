--- conflicted
+++ resolved
@@ -4,51 +4,18 @@
 pub mod invalid;
 pub use crate::block::*;
 
-<<<<<<< HEAD
-#[cfg(test)]
-mod tests {
-    use std::{collections::HashMap, time::UNIX_EPOCH};
-
-    use rand::Rng;
-    use reward::reward::Reward;
-    use ritelinked::LinkedHashMap;
-=======
 pub(crate) mod helpers {
     #![allow(unused)]
     use primitives::types::{PublicKey, SecretKey};
     use sha256::digest;
     use utils::{create_payload, hash_data, timestamp};
     use uuid::Uuid;
->>>>>>> 609d8474
     use vrrb_core::{
         claim::Claim,
         keypair::KeyPair,
         txn::{NewTxnArgs, Txn},
     };
 
-<<<<<<< HEAD
-    use crate::{
-        header::BlockHeader, Block, Conflict, ConvergenceBlock, GenesisBlock, MineArgs,
-        ProposalBlock,
-    };
-
-    #[ignore]
-    #[test]
-    fn test_create_genesis_block() {
-        todo!()
-    }
-
-    #[ignore]
-    #[test]
-    fn test_create_proposal_block() {
-        todo!()
-    }
-
-    #[ignore]
-    #[test]
-    fn test_create_convergence_block_no_conflicts() {
-        todo!()
-=======
     use crate::{GenesisBlock, ProposalBlock};
 
     type Address = String;
@@ -195,30 +162,22 @@
         let sig = Signature::from_str(&sig).unwrap();
         let verify = sig.verify(&payload, &h_pk);
         assert!(verify.is_ok())
->>>>>>> 609d8474
     }
 
     #[ignore]
     #[test]
-<<<<<<< HEAD
-    fn test_create_convergence_block_conflicts() {
-=======
     fn test_create_convergence_block_no_conflicts() {
->>>>>>> 609d8474
         todo!()
     }
 
     #[ignore]
     #[test]
-<<<<<<< HEAD
-=======
     fn test_create_convergence_block_conflicts() {
         todo!()
     }
 
     #[ignore]
     #[test]
->>>>>>> 609d8474
     fn test_resolve_conflicts_valid() {
         todo!()
     }
