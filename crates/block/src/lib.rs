--- conflicted
+++ resolved
@@ -18,23 +18,11 @@
 
     #[test]
     fn test_genesis_block_utility() {
-<<<<<<< HEAD
         let secp = Secp256k1::new();
         let (secret_key, _) = secp.generate_keypair(&mut thread_rng());
         let claim = Claim::new("pubkey".to_string(), "address".to_string(), 1);
         let genesis_block_opt = Block::genesis(claim, secret_key.to_string(), None);
         assert!(genesis_block_opt.is_ok());
-=======
-        let keypair = KeyPair::random();
-        let claim = Claim::new(
-            keypair.get_miner_public_key().to_string(),
-            "address".to_string(),
-            1,
-        );
-        let genesis_block_opt =
-            Block::genesis(claim, keypair.miner_kp.0.secret_bytes().to_vec(), None);
-        assert!(genesis_block_opt.is_some());
->>>>>>> 48160b26
         let genesis_block = genesis_block_opt.unwrap();
         assert!(genesis_block.utility == 0);
     }
@@ -88,12 +76,8 @@
             .checked_sub(std::time::Duration::from_secs(3))
             .unwrap();
         let timestamp = start.duration_since(UNIX_EPOCH).unwrap().as_nanos();
-<<<<<<< HEAD
 
         let mut last_block = last_block.unwrap().0.unwrap();
-=======
-        let mut last_block = last_block.0.unwrap();
->>>>>>> 48160b26
         last_block.header.timestamp = timestamp;
         let new_block_claim = Claim::new(
             keypair.get_miner_public_key().to_string(),
