use std::{
    collections::{HashMap, HashSet},
    result::Result as StdResult,
    time::{SystemTime, UNIX_EPOCH},
};

use left_right::ReadHandle;
use lr_trie::LeftRightTrieError;
use patriecia::{db::Database, error::TrieError, inner::InnerTrie};
use vrrb_core::{
    account::Account,
    keypair::{KeyPair, MinerPk},
    txn::Txn,
};

pub type Result<T> = StdResult<T, TxnValidatorError>;

pub const ADDRESS_PREFIX: &str = "0x192";

pub enum TxnFees {
    Slow,
    Fast,
    Instant,
}

#[derive(Debug, Clone, thiserror::Error, PartialEq, Eq, Hash)]
pub enum TxnValidatorError {
    #[error("invalid sender")]
    InvalidSender,

    #[error("missing sender address")]
    SenderAddressMissing,

    #[error("invalid sender address")]
    SenderAddressIncorrect,

    #[error("invalid sender public key")]
    SenderPublicKeyIncorrect,

    #[error("missing receiver address")]
    ReceiverAddressMissing,

    #[error("invalid receiver address")]
    ReceiverAddressIncorrect,

    #[error("timestamp {0} is outside of the permitted date range [0, {1}]")]
    OutOfBoundsTimestamp(i64, i64),

    #[error("value {0} is outside of the permitted range [{1}, {2}]")]
    OutOfBounds(String, String, String),

    #[error("invalid amount")]
    TxnAmountIncorrect,

    #[error("invalid signature")]
    TxnSignatureIncorrect,

    #[error("invalid threshold signature")]
    TxnSignatureTresholdIncorrect,

    #[error("value not found")]
    NotFound,

    #[error("account not found within state state_snapshot: {0}")]
    AccountNotFound(String),
}

#[derive(Debug, Clone)]
pub struct StateSnapshot {
    pub accounts: HashMap<String, Account>,
}

impl StateSnapshot {
    pub fn new() -> StateSnapshot {
        StateSnapshot {
            accounts: HashMap::new(),
        }
    }

    pub fn get_account(&self, address: &str) -> Result<Account> {
        self.accounts
            .get(address)
            .ok_or(TxnValidatorError::AccountNotFound(address.to_string()))
            .cloned()
    }
}

#[derive(Debug, Clone)]
// TODO: make validator configurable
pub struct TxnValidator {}

impl TxnValidator {
    /// Creates a new Txn validator
    pub fn new() -> TxnValidator {
        TxnValidator {}
    }

    /// An entire Txn validator
    // TODO: include fees and signature threshold.
    pub fn validate(&self, state_snapshot: &StateSnapshot, txn: &Txn) -> Result<()> {
        self.validate_structure(state_snapshot, txn)
    }

    /// An entire Txn structure validator
    pub fn validate_structure(&self, state_snapshot: &StateSnapshot, txn: &Txn) -> Result<()> {
        self.validate_amount(state_snapshot, txn)
            .and_then(|_| self.validate_public_key(txn))
            .and_then(|_| self.validate_sender_address(txn))
            .and_then(|_| self.validate_receiver_address(txn))
            .and_then(|_| self.validate_signature(txn))
            .and_then(|_| self.validate_amount(state_snapshot, txn))
            .and_then(|_| self.validate_timestamp(txn))
    }

    /// Txn signature validator.
    pub fn validate_signature(&self, txn: &Txn) -> Result<()> {
        let txn_signature = txn.signature.clone().unwrap_or_default();
        if !txn_signature.is_empty() {
            KeyPair::verify_ecdsa_sign(
                // TODO: revisit this verification
                format!("{:?}", txn.signature),
                // String::from_slice(&txn.signature),
                // txn.signature.clone(),
                txn.payload().as_bytes(),
                txn.sender_public_key.clone(),
            )
            .map_err(|_| TxnValidatorError::TxnSignatureIncorrect)
        } else {
            Err(TxnValidatorError::TxnSignatureIncorrect)
        }
    }

    /// Txn public key validator
    pub fn validate_public_key(&self, txn: &Txn) -> Result<()> {
        if !txn.sender_public_key.is_empty() {
            match MinerPk::from_slice(&txn.sender_public_key) {
                Ok(_) => Ok(()),
                Err(_) => Err(TxnValidatorError::SenderPublicKeyIncorrect),
            }
        } else {
            Err(TxnValidatorError::SenderPublicKeyIncorrect)
        }
    }

    /// Txn sender validator
    // TODO, to be synchronized with Wallet.
    pub fn validate_sender_address(&self, txn: &Txn) -> Result<()> {
        if !txn.sender_address.is_empty()
            && txn.sender_address.starts_with(ADDRESS_PREFIX)
            && txn.sender_address.len() > 10
        {
            Ok(())
        } else {
            Err(TxnValidatorError::SenderAddressMissing)
        }
    }

    /// Txn receiver validator
    // TODO, to be synchronized with Wallet.
    pub fn validate_receiver_address(&self, txn: &Txn) -> Result<()> {
        if !txn.receiver_address.is_empty()
            && txn.receiver_address.starts_with(ADDRESS_PREFIX)
            && txn.receiver_address.len() > 10
        {
            Ok(())
        } else {
            Err(TxnValidatorError::ReceiverAddressMissing)
        }
    }

    /// Txn timestamp validator
    pub fn validate_timestamp(&self, txn: &Txn) -> Result<()> {
        let timestamp = chrono::offset::Utc::now().timestamp();

        // TODO: revisit seconds vs nanoseconds for timestamp
        // let timestamp = duration.as_nanos();
        if txn.timestamp > 0 && txn.timestamp < timestamp {
            return Ok(());
        } else {
            Err(TxnValidatorError::OutOfBoundsTimestamp(
                txn.timestamp,
                timestamp,
            ))
        }
    }

    /// Txn receiver validator
    // TODO, to be synchronized with transaction fees.
    pub fn validate_amount(&self, state_snapshot: &StateSnapshot, txn: &Txn) -> Result<()> {
        let address = txn.sender_address.clone();

        let account = state_snapshot.get_account(&address)?;

<<<<<<< HEAD
    /// An entire Txn validator
    // TODO: include fees and signature threshold.

    //build UpdateArgs struct
    pub fn validate(&self, txn: &Txn) -> Result<()> {
        //needs new wallet impl
        Ok(if let Ok(_validated)= self.validate_structure(txn) {
            todo!();
        })
=======
        if (account.credits - account.debits)
            .checked_sub(txn.amount())
            .is_none()
        {
            return Err(TxnValidatorError::TxnAmountIncorrect);
        };

        Ok(())
>>>>>>> e49259e0
    }
}<|MERGE_RESOLUTION|>--- conflicted
+++ resolved
@@ -191,17 +191,6 @@
 
         let account = state_snapshot.get_account(&address)?;
 
-<<<<<<< HEAD
-    /// An entire Txn validator
-    // TODO: include fees and signature threshold.
-
-    //build UpdateArgs struct
-    pub fn validate(&self, txn: &Txn) -> Result<()> {
-        //needs new wallet impl
-        Ok(if let Ok(_validated)= self.validate_structure(txn) {
-            todo!();
-        })
-=======
         if (account.credits - account.debits)
             .checked_sub(txn.amount())
             .is_none()
@@ -210,6 +199,5 @@
         };
 
         Ok(())
->>>>>>> e49259e0
     }
 }