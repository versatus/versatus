--- conflicted
+++ resolved
@@ -12,11 +12,8 @@
 use log::info;
 use platform::services::*;
 use service_config::ServiceConfig;
-<<<<<<< HEAD
 use std::{fmt::Debug, net::SocketAddr};
-=======
 use web3_pkg::web3_pkg::Web3Package;
->>>>>>> ea241080
 use web3_pkg::web3_store::Web3Store;
 
 pub const MAX_RESPONSE_SIZE: u32 = 125_829_120;
@@ -140,7 +137,6 @@
     async fn queue_job(
         &self,
         cid: &str,
-<<<<<<< HEAD
         kind: ServiceJobType,
         inputs: String,
     ) -> RpcResult<uuid::Uuid> {
@@ -152,10 +148,8 @@
     }
 
     async fn get_data(&self, cid: &str, data_type: IPFSDataType) -> RpcResult<Vec<u8>> {
-=======
         data_type: IPFSDataType,
     ) -> RpcResult<Vec<(String, Vec<u8>)>> {
->>>>>>> ea241080
         return match data_type {
             IPFSDataType::Object => self.retrieve_object(cid).await,
             IPFSDataType::Dag => self.retrieve_dag(cid).await,
