--- conflicted
+++ resolved
@@ -142,9 +142,6 @@
     UpdateState(BlockHash),
     CertifiedTxn(JobResult),
     AddHarvesterPeer(SocketAddr),
-<<<<<<< HEAD
-    RemoveHarvesterPeer(SocketAddr)
-=======
     RemoveHarvesterPeer(SocketAddr),
     CheckConflictResolution((Vec<ProposalBlock>, Round, Seed, ConvergenceBlock)),
     SignConvergenceBlock(ConvergenceBlock),
@@ -153,7 +150,6 @@
     SendBlockCertificate(Certificate),
     BlockCertificate(Certificate),
     PrecheckConvergenceBlock(ConvergenceBlock, BlockHeader),
->>>>>>> 4fec5d68
 }
 
 impl From<&theater::Message> for Event {
