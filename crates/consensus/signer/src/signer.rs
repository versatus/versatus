--- conflicted
+++ resolved
@@ -397,191 +397,6 @@
     }
 }
 
-<<<<<<< HEAD
-#[cfg(test)]
-mod tests {
-
-    use dkg_engine::test_utils::generate_dkg_engine_with_states;
-    use primitives::SignatureType;
-    use std::collections::BTreeMap;
-    use vrrb_config::ThresholdConfig;
-    use vrrb_core::is_enum_variant;
-
-    use crate::{
-        signer::{SignatureProvider, Signer},
-        types::SignerError,
-    };
-
-    #[tokio::test]
-    #[ignore = "https://github.com/versatus/versatus/issues/477"]
-    async fn successful_test_generation_partial_signature() {
-        let dkg_engine_node = generate_dkg_engine_with_states().await.pop().unwrap();
-        let message = "This is test message";
-        let sig_provider = SignatureProvider {
-            dkg_state: std::sync::Arc::new(std::sync::RwLock::new(dkg_engine_node.dkg_state)),
-            quorum_config: ThresholdConfig {
-                threshold: 1,
-                upper_bound: 4,
-            },
-        };
-        let result = sig_provider.generate_partial_signature(message.as_bytes().to_vec());
-        match result {
-            Ok(sig_share) => assert_eq!(sig_share.len() > 0, true),
-            Err(e) => panic!("{}", format!("Generating partial signature failed {:?}", e)),
-        }
-    }
-
-    #[tokio::test]
-    async fn failed_test_generation_partial_signature() {
-        let mut dkg_engines = generate_dkg_engine_with_states().await;
-        let mut dkg_engine_node = dkg_engines.pop().unwrap();
-        let message = "This is test message";
-        dkg_engine_node.dkg_state.set_secret_key_share(None);
-        let sig_provider = SignatureProvider {
-            dkg_state: std::sync::Arc::new(std::sync::RwLock::new(dkg_engine_node.dkg_state)),
-            quorum_config: ThresholdConfig {
-                threshold: 1,
-                upper_bound: 4,
-            },
-        };
-        let result = sig_provider.generate_partial_signature(message.as_bytes().to_vec());
-        assert_eq!(result, Err(SignerError::SecretKeyShareMissing));
-    }
-
-    #[tokio::test]
-    #[ignore = "https://github.com/versatus/versatus/issues/480"]
-    async fn successful_test_generation_quorum_signature() {
-        let mut dkg_engines = generate_dkg_engine_with_states().await;
-        let mut sig_shares = BTreeMap::new();
-        let message = "This is test message";
-        let mut i: u16 = 3;
-        while !dkg_engines.is_empty() {
-            let dkg_engine_node = dkg_engines.pop().unwrap();
-
-            let sig_provider_node = SignatureProvider {
-                dkg_state: std::sync::Arc::new(std::sync::RwLock::new(dkg_engine_node.dkg_state)),
-                quorum_config: ThresholdConfig {
-                    threshold: 1,
-                    upper_bound: 4,
-                },
-            };
-            let signature_share_node = sig_provider_node
-                .generate_partial_signature(message.as_bytes().to_vec())
-                .unwrap();
-            sig_shares.insert(i, signature_share_node);
-            if i == 0 {
-                let quorum_signature_result =
-                    sig_provider_node.generate_quorum_signature(1, sig_shares.clone());
-                assert_eq!(quorum_signature_result.is_err(), false);
-                assert_eq!(quorum_signature_result.unwrap().len() > 0, true);
-                break;
-            }
-
-            i = i - 1;
-        }
-    }
-
-    #[tokio::test]
-    #[ignore = "https://github.com/versatus/versatus/issues/478"]
-    async fn successful_verification_partial_signature() {
-        let dkg_engine_node = generate_dkg_engine_with_states().await.pop().unwrap();
-        let message = "This is test message";
-        let sig_provider = SignatureProvider {
-            dkg_state: std::sync::Arc::new(std::sync::RwLock::new(dkg_engine_node.dkg_state)),
-            quorum_config: ThresholdConfig {
-                threshold: 1,
-                upper_bound: 4,
-            },
-        };
-
-        let signature_share = sig_provider
-            .generate_partial_signature(message.as_bytes().to_vec())
-            .unwrap();
-
-        let sig_status = sig_provider.verify_signature(
-            3,
-            message.as_bytes().to_vec(),
-            signature_share,
-            SignatureType::PartialSignature,
-        );
-        assert_eq!(sig_status.is_err(), false);
-        if !sig_status.is_err() {
-            assert_eq!(sig_status.unwrap(), true);
-        }
-    }
-
-    #[tokio::test]
-    #[ignore = "https://github.com/versatus/versatus/issues/476"]
-    async fn successful_verification_threshold_signature() {
-        let message = "This is test message";
-        let mut dkg_engines = generate_dkg_engine_with_states().await;
-        let mut sig_shares = BTreeMap::new();
-        let mut i: u16 = 3;
-        while !dkg_engines.is_empty() {
-            let dkg_engine_node = dkg_engines.pop().unwrap();
-
-            let sig_provider_node = SignatureProvider {
-                dkg_state: std::sync::Arc::new(std::sync::RwLock::new(dkg_engine_node.dkg_state)),
-                quorum_config: ThresholdConfig {
-                    threshold: 1,
-                    upper_bound: 4,
-                },
-            };
-            let signature_share_node = sig_provider_node
-                .generate_partial_signature(message.as_bytes().to_vec())
-                .unwrap();
-            sig_shares.insert(i, signature_share_node);
-            if i == 0 {
-                let threshold_sig_result =
-                    sig_provider_node.generate_quorum_signature(1, sig_shares);
-                let sig = threshold_sig_result.unwrap();
-                let sig_status = sig_provider_node.verify_signature(
-                    2,
-                    message.as_bytes().to_vec(),
-                    sig,
-                    SignatureType::ThresholdSignature,
-                );
-
-                assert_eq!(sig_status.is_err(), false);
-                if !sig_status.is_err() {
-                    assert_eq!(sig_status.unwrap(), true);
-                }
-                break;
-            }
-            i = i - 1;
-        }
-    }
-
-    #[tokio::test]
-    #[ignore = "https://github.com/versatus/versatus/issues/479"]
-    async fn failed_verification_threshold_signature() {
-        let message = "This is test message";
-
-        let mut dkg_engines = generate_dkg_engine_with_states().await;
-        let dkg_engine_node = dkg_engines.pop().unwrap();
-
-        let sig_provider = SignatureProvider {
-            dkg_state: std::sync::Arc::new(std::sync::RwLock::new(dkg_engine_node.dkg_state)),
-            quorum_config: ThresholdConfig {
-                threshold: 1,
-                upper_bound: 4,
-            },
-        };
-
-        let sig_status = sig_provider.verify_signature(
-            2,
-            message.as_bytes().to_vec(),
-            [0u8; 96].to_vec(),
-            SignatureType::ThresholdSignature,
-        );
-        assert_eq!(sig_status.is_err(), true);
-        assert!(is_enum_variant!(
-            sig_status,
-            Err(SignerError::ThresholdSignatureError { .. })
-        ));
-    }
-}
-=======
 // #[cfg(test)]
 // mod tests {
 
@@ -597,6 +412,7 @@
 //     };
 
 //     #[tokio::test]
+//     #[ignore = "https://github.com/versatus/versatus/issues/477"]
 //     async fn successful_test_generation_partial_signature() {
 //         let dkg_engine_node = generate_dkg_engine_with_states().await.pop().unwrap();
 //         let message = "This is test message";
@@ -662,6 +478,7 @@
 //     }
 
 //     #[tokio::test]
+//     #[ignore = "https://github.com/versatus/versatus/issues/478"]
 //     async fn successful_verification_partial_signature() {
 //         let dkg_engine_node = generate_dkg_engine_with_states().await.pop().unwrap();
 //         let message = "This is test message";
@@ -688,6 +505,7 @@
 //     }
 
 //     #[tokio::test]
+//     #[ignore = "https://github.com/versatus/versatus/issues/476"]
 //     async fn successful_verification_threshold_signature() {
 //         let message = "This is test message";
 //         let mut dkg_engines = generate_dkg_engine_with_states().await;
@@ -727,6 +545,7 @@
 //     }
 
 //     #[tokio::test]
+//     #[ignore = "https://github.com/versatus/versatus/issues/479"]
 //     async fn failed_verification_threshold_signature() {
 //         let message = "This is test message";
 
@@ -752,5 +571,4 @@
 //             Err(SignerError::ThresholdSignatureError { .. })
 //         ));
 //     }
-// }
->>>>>>> 8d44c3de
+// }