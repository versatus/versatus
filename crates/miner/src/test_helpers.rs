<<<<<<< HEAD
// TODO: Refactor and remove use of deprecated methods and unused helper
// functions
#![allow(deprecated)]
#![allow(dead_code)]
#![cfg(test)]

=======
>>>>>>> efd6a6b5
use std::{
    net::SocketAddr,
    sync::{Arc, RwLock},
};

use block::{Block, GenesisBlock, InnerBlock, ProposalBlock};
use bulldag::{graph::BullDag, vertex::Vertex};
use ethereum_types::U256;
use primitives::{Address, PublicKey, SecretKey, Signature};
use ritelinked::LinkedHashMap;
use secp256k1::Message;
use sha2::Digest;
use vrrb_core::{
    claim::Claim,
    keypair::{Keypair, MinerSk},
    txn::{generate_txn_digest_vec, NewTxnArgs, QuorumCertifiedTxn, TransactionDigest, Txn},
};

use crate::{result::MinerError, Miner, MinerConfig};

/// Move this into primitives and call it simply `BlockDag`
pub type MinerDag = Arc<RwLock<BullDag<Block, String>>>;

/// Helper function to create a random Miner.
pub fn create_miner() -> Miner {
    let (secret_key, public_key) = create_keypair();
    let dag: MinerDag = Arc::new(RwLock::new(BullDag::new()));
    let ip_address = "127.0.0.1:8080".parse().unwrap();
    let config = MinerConfig {
        secret_key,
        public_key,
        ip_address,
        dag: dag.clone(),
    };
    Miner::new(config).unwrap()
}

/// Helper function to create a miner from a `Keypair`
pub fn create_miner_from_keypair(kp: &Keypair) -> Miner {
    let (secret_key, public_key) = kp.miner_kp;
    let dag: MinerDag = Arc::new(RwLock::new(BullDag::new()));
    let ip_address = "127.0.0.1:8080".parse().unwrap();
    let config = MinerConfig {
        secret_key,
        ip_address,
        public_key,
        dag: dag.clone(),
    };
    Miner::new(config).unwrap()
}

pub fn create_miner_from_keypair_return_dag(kp: &Keypair) -> (Miner, MinerDag) {
    let miner = create_miner_from_keypair(kp);
    (miner.clone(), miner.dag.clone())
}

pub fn create_miner_from_keypair_and_dag(kp: &Keypair, dag: MinerDag) -> Miner {
    let mut miner = create_miner_from_keypair(kp);
    miner.dag = dag.clone();
    miner
}

/// Helper function to create a `MinerKeypair` which is
/// simply `(SecretKey, PublicKey)`
pub fn create_keypair() -> (SecretKey, PublicKey) {
    let kp = Keypair::random();
    kp.miner_kp
}

/// Helper function to create an address from a `&PublicKey`
pub fn create_address(public_key: &PublicKey) -> Address {
    Address::new(public_key.clone())
}

/// Helper function to create a claim from a `&PublicKey` and `&Address` and
/// `ip_address` and `signature`
pub fn create_claim(
    pk: &PublicKey,
    addr: &Address,
    ip_address: SocketAddr,
    signature: String,
) -> Claim {
    Claim::new(pk.clone(), addr.clone(), ip_address, signature).unwrap()
}

/// Helper function to create a random message and signature
/// returning `(Message, Keypair, Signature)`
pub fn create_and_sign_message() -> (Message, Keypair, Signature) {
    let kp = Keypair::random();
    let message = b"Test Message";
    let msg = {
        let mut hasher = sha2::Sha256::new();
        hasher.update(message);
        let message = hasher.finalize();
        Message::from_slice(&message[..]).unwrap()
    };

    let sig = kp.miner_kp.0.sign_ecdsa(msg);

    return (msg, kp, sig);
}

/// Helper function to mine a `GenesisBlock` and
/// return an `Option<GenesisBlock>`
/// This is currently using a deprecated method
/// `miner.mine_genesis_block` will be removed soon
/// and replaced by a different method.
pub fn mine_genesis() -> Option<GenesisBlock> {
    let miner = create_miner();

    let claim = miner.generate_claim().unwrap();

    let claim_list = {
        vec![(claim.hash.clone(), claim.clone())]
            .iter()
            .cloned()
            .collect()
    };

    miner.mine_genesis_block(claim_list)
}

/// Helper function to create `n` number of `Txn` and
/// return an `Iterator` of `(TransactionDigest, Txn)`
/// to be collected by the caller.
pub(crate) fn create_txns(
    n: usize,
) -> impl Iterator<Item = (TransactionDigest, QuorumCertifiedTxn)> {
    (0..n)
        .map(|n| {
            let (sk, pk) = create_keypair();
            let (rsk, rpk) = create_keypair();
            let saddr = create_address(&pk);
            let raddr = create_address(&rpk);
            let amount = (n.pow(2)) as u128;
            let token = None;

            let txn_args = NewTxnArgs {
                timestamp: 0,
                sender_address: saddr,
                sender_public_key: pk.clone(),
                receiver_address: raddr,
                token,
                amount,
                signature: sk.sign_ecdsa(Message::from_hashed_data::<
                    secp256k1::hashes::sha256::Hash,
                >(b"vrrb")),
                validators: None,
                nonce: n.clone() as u128,
            };

            let mut txn = Txn::new(txn_args);

            txn.sign(&sk);

            let txn_digest_vec = generate_txn_digest_vec(
                txn.timestamp,
                txn.sender_address.to_string(),
                txn.sender_public_key.clone(),
                txn.receiver_address.to_string(),
                txn.token.clone(),
                txn.amount,
                txn.nonce,
            );

            let digest = TransactionDigest::from(txn_digest_vec);
            (
                digest,
                QuorumCertifiedTxn::new(vec![], vec![], txn, vec![], true),
            )
        })
        .into_iter()
}

/// Helper function to create `n` number of `Claim`s and
/// return an `Iterator` of `(String, Claim)` to be collected
/// by the caller
pub fn create_claims(n: usize) -> impl Iterator<Item = (U256, Claim)> {
    (0..n)
        .map(|_| {
            let (sk, pk) = create_keypair();
            let addr = create_address(&pk);
            let ip_address = "127.0.0.1:8080".parse::<SocketAddr>().unwrap();
            let signature = Claim::signature_for_valid_claim(
                pk.clone(),
                ip_address.clone(),
                sk.secret_bytes().to_vec(),
            )
            .unwrap();
            let claim = create_claim(&pk, &addr, ip_address, signature);
            (claim.hash.clone(), claim)
        })
        .into_iter()
}

/// A helper function to attempt to mine a `ConvergenceBlock`
/// with a random `miner`
pub fn mine_convergence_block() -> Result<Block, MinerError> {
    let mut miner = create_miner();
    miner.try_mine()
}

/// A helper function to attempt to mine a `ConvergenceBlock`
/// that signals a change in `Epoch` i.e. a block
/// with a `round % Epoch == 0`
pub fn mine_convergence_block_epoch_change() -> Result<Block, MinerError> {
    let mut miner = create_miner();
    //TODO: Add Mock Convergence Block with round height of 29.999999mm
    miner.try_mine()
}

/// A helper function that creates a `Miner` and returns both the
/// `Miner` and the `MinerDag`
<<<<<<< HEAD
pub(crate) fn create_miner_return_dag() -> (Miner, MinerDag) {
=======
pub fn create_miner_return_dag() -> (Miner, MinerDag) {
>>>>>>> efd6a6b5
    let miner = create_miner();
    let dag = miner.dag.clone();

    (miner, dag)
}

/// A helper function that creates a random `Miner` and provides
/// an existing `MinerDag` to replace the default one in the
/// `Miner`. Returns both the `Miner` and the `MinerDag`
pub fn create_miner_from_dag(dag: &MinerDag) -> (Miner, MinerDag) {
    let mut miner = create_miner();
    miner.dag = dag.clone();

    (miner, dag.clone())
}

/// A helper function to build a single `ProposalBlock` and return it.
pub fn build_single_proposal_block(
    last_block_hash: String,
    n_txns: usize,
    n_claims: usize,
    round: u128,
    epoch: u128,
    from: Claim,
    sk: &MinerSk,
) -> ProposalBlock {
    let txns = create_txns(n_txns).collect();
    let claims = create_claims(n_claims).collect();
    ProposalBlock::build(last_block_hash, round, epoch, txns, claims, from, sk)
}

/// A helper function to build `n` number of porposal blocks
/// from random `Claim`s and return a `Vec<ProposalBlock>`
pub fn build_multiple_proposal_blocks_single_round(
    n_blocks: usize,
    last_block_hash: String,
    n_txns: usize,
    n_claims: usize,
    round: u128,
    epoch: u128,
) -> Vec<ProposalBlock> {
    (0..n_blocks)
        .into_iter()
        .map(|_| {
            let keypair = Keypair::random();
            let address = Address::new(keypair.miner_kp.1.clone());
            let ip_address: SocketAddr = "127.0.0.1:8080".parse().unwrap();
            let signature = Claim::signature_for_valid_claim(
                keypair.miner_kp.1.clone(),
                ip_address.clone(),
                keypair.get_miner_secret_key().secret_bytes().to_vec(),
            )
            .unwrap();
            let claim =
                Claim::new(keypair.miner_kp.1.clone(), address, ip_address, signature).unwrap();
            let prop = build_single_proposal_block(
                last_block_hash.clone(),
                n_txns,
                n_claims,
                round,
                epoch,
                claim,
                keypair.get_miner_secret_key(),
            );
            prop
        })
        .collect()
}

/// A recursive helper function that takes in a mutable
/// `MinerDag` and some information regarding the number
/// of rounds, number of blocks (`ProposalBlock`) per round
/// The current round (as a mutable reference), and the epoch,
/// as well as the `last_block_hash` which is either
/// the hash of the `GenesisBlock` or a hash of the most recent
/// `ConvergenceBlock`
///
/// The function checks whether the current `round` that it is
/// building is less than the number of rounds (`n_rounds`) the
/// caller is asking for.
///
/// If so, then it stops, otherwise it proceeds with the following logic:
///     
///     Check if the DAG has a GenesisBlock.
///
///         If so:
///             Mine a ConvergenceBlock and append it to the MinerDag
///             referencing the previous round ProposalBlocks
///
///             Add 1 to the round
///
///             Build ProposalBlocks that reference the new ConvergenceBlock.
///
///             Append the new ProposalBlocks to the DAG referencing
///             the most recent ConvergenceBlock.
///
///             Recursively calls itself passing in the most recent
///             ConvergenceBlock hash as the `last_block_hash` and the
///             updated round, as well as the rest of the information.
///
///        Otherwise:
///             Add a genesis block, and a single, random, empty ProposalBlock
///             to the DAG as the root vertex and first leaf the two make
///             up the first edge.
///
///             Add 1 to the round
///
///             Recursively calls itself passing in the GenesisBlock hash
///             as the last_block_hash and the updated round as the
///             round, as well as all the other data.
pub fn build_multiple_rounds(
    dag: MinerDag,
    n_blocks: usize,
    n_txns: usize,
    n_claims: usize,
    n_rounds: usize,
    round: &mut usize,
    epoch: usize,
) {
    if n_rounds > round.clone() {
        if dag_has_genesis(dag.clone()) {
            if let Some(hash) = mine_next_convergence_block(dag.clone()) {
                *round += 1usize;
                let proposals = build_multiple_proposal_blocks_single_round(
                    n_blocks,
                    hash.clone(),
                    n_txns,
                    n_claims,
                    round.clone() as u128,
                    epoch as u128,
                );

                append_proposal_blocks_to_dag(&mut dag.clone(), proposals);
                build_multiple_rounds(
                    dag.clone(),
                    n_blocks,
                    n_txns,
                    n_claims,
                    n_rounds,
                    round,
                    epoch,
                );
            };
        } else {
            if add_genesis_to_dag(&mut dag.clone()).is_some() {
                *round += 1usize;
                build_multiple_rounds(
                    dag.clone(),
                    n_blocks,
                    n_txns,
                    n_claims,
                    n_rounds,
                    round,
                    epoch,
                );
            }
        }
    }
}

/// Checks whether the DAG already has a root vertex
/// returns true if so, false if not
pub fn dag_has_genesis(dag: MinerDag) -> bool {
    dag.clone().read().unwrap().len() > 0
}

/// build and adds a `GenesisBlock` to the `MinerDag`
/// returns the `Some(hash)` if successful otherwise returns None
pub fn add_genesis_to_dag(dag: &mut MinerDag) -> Option<String> {
    let mut prop_vertices = Vec::new();
    let genesis = mine_genesis();
    let keypair = Keypair::random();
    let miner = create_miner_from_keypair(&keypair);

    if let Some(genesis) = genesis {
        let gblock = Block::Genesis {
            block: genesis.clone(),
        };
        let gvtx: Vertex<Block, String> = gblock.into();
        let prop1 = ProposalBlock::build(
            genesis.hash.clone(),
            0,
            0,
            LinkedHashMap::new(),
            LinkedHashMap::new(),
            miner.claim.clone(),
            keypair.get_miner_secret_key(),
        );
        let pblock = Block::Proposal {
            block: prop1.clone(),
        };
        let pvtx: Vertex<Block, String> = pblock.into();
        prop_vertices.push(pvtx.clone());
        if let Ok(mut guard) = dag.clone().write() {
            let edge = (&gvtx, &pvtx);
            guard.add_edge(edge);
            return Some(genesis.get_hash().clone());
        }
    }
    None
}

/// Mines the next `ConvergenceBlock` in the `MinerDag`
/// Returns `Some(hash)` if successful otherwise returns `None`
pub fn mine_next_convergence_block(dag: MinerDag) -> Option<String> {
    let keypair = Keypair::random();
    let mut miner = create_miner_from_keypair(&keypair);
    miner.dag = dag.clone();
    let last_block = get_genesis_block_from_dag(dag.clone());

    if let Some(block) = last_block {
        miner.last_block = Some(Arc::new(block));
    }

    if let Ok(cblock) = miner.try_mine() {
        if let Block::Convergence { ref block } = cblock.clone() {
            let cvtx: Vertex<Block, String> = cblock.into();
            let mut edges: Vec<(Vertex<Block, String>, Vertex<Block, String>)> = vec![];
            if let Ok(guard) = dag.clone().read() {
                block.clone().get_ref_hashes().iter().for_each(|t| {
                    if let Some(pvtx) = guard.get_vertex(t.clone()) {
                        edges.push((pvtx.clone(), cvtx.clone()));
                    }
                });
            }

            if let Ok(mut guard) = dag.clone().write() {
                let edges = edges
                    .iter()
                    .map(|(source, reference)| (source, reference))
                    .collect();
                guard.extend_from_edges(edges);
                return Some(block.get_hash());
            }
        }
    }

    None
}

/// Appends `ProposalBlock`s to the `MinerDag`
pub fn append_proposal_blocks_to_dag(dag: &mut MinerDag, proposals: Vec<ProposalBlock>) {
    let mut edges: Vec<(Vertex<Block, String>, Vertex<Block, String>)> = vec![];
    for block in proposals.iter() {
        let ref_hash = block.ref_block.clone();
        if let Ok(guard) = dag.clone().read() {
            if let Some(cvtx) = guard.get_vertex(ref_hash) {
                let pblock = Block::Proposal {
                    block: block.clone(),
                };
                let pvtx: Vertex<Block, String> = pblock.into();
                let edge = (cvtx.clone(), pvtx.clone());
                edges.push(edge);
            }
        }
    }

    let edges: Vec<(&Vertex<Block, String>, &Vertex<Block, String>)> = edges
        .iter()
        .map(|(source, reference)| (source, reference))
        .collect();

    if let Ok(mut guard) = dag.clone().write() {
        guard.extend_from_edges(edges);
    }
}

/// Builds 2 `ProposalBlock`s which contain 5 of the same `Txn`s
/// this is used to test conflict resolution mechanism of the `Miner`
pub fn build_conflicting_proposal_blocks(
    last_block_hash: String,
    round: u128,
    epoch: u128,
) -> (ProposalBlock, ProposalBlock) {
    let txns: LinkedHashMap<TransactionDigest, QuorumCertifiedTxn> = create_txns(5).collect();
    let prop1 =
        build_single_proposal_block_from_txns(last_block_hash.clone(), txns.clone(), round, epoch);

    let prop2 = build_single_proposal_block_from_txns(last_block_hash, txns, round, epoch);

    (prop1, prop2)
}

/// Builds a single `ProposalBlock` and extends the `TxnList` of the
/// `ProposalBlock` with transactions provided in the function call.
pub fn build_single_proposal_block_from_txns(
    last_block_hash: String,
    txns: impl IntoIterator<Item = (TransactionDigest, QuorumCertifiedTxn)>,
    round: u128,
    epoch: u128,
) -> ProposalBlock {
    let kp = Keypair::random();
    let miner = create_miner_from_keypair(&kp);
    let mut prop = build_single_proposal_block(
        last_block_hash,
        5,
        4,
        round,
        epoch,
        miner.claim,
        kp.get_miner_secret_key(),
    );

    prop.txns.extend(txns);

    prop
}

pub fn get_genesis_block_from_dag(dag: MinerDag) -> Option<GenesisBlock> {
    let last_block = {
        if let Ok(guard) = dag.clone().read() {
            let root = guard.get_roots();
            let mut root_iter = root.iter();
            if let Some(idx) = root_iter.next() {
                let last_block = guard.get_vertex(idx.clone());
                if let Some(vtx) = last_block {
                    let gblock = vtx.get_data();
                    if let Block::Genesis { block } = gblock {
                        let block = block.clone();
                        Some(block.clone())
                    } else {
                        None
                    }
                } else {
                    None
                }
            } else {
                None
            }
        } else {
            None
        }
    };

    return last_block;
}

pub fn add_orphaned_block_to_dag(
    dag: MinerDag,
    last_block_hash: String,
    txns: impl IntoIterator<Item = (TransactionDigest, QuorumCertifiedTxn)>,
    round: u128,
    epoch: u128,
) {
    let proposal =
        build_single_proposal_block_from_txns(last_block_hash.clone(), txns, round, epoch);

    if let Ok(guard) = dag.clone().read() {
        let vtx_opt = guard.get_vertex(last_block_hash);
        if let Some(vtx) = vtx_opt.clone() {
            if let Ok(mut wguard) = dag.clone().write() {
                let pblock = Block::Proposal {
                    block: proposal.clone(),
                };
                let pvtx = pblock.into();
                let edge = (vtx, &pvtx);
                wguard.add_edge(edge);
            }
        }
    }
}<|MERGE_RESOLUTION|>--- conflicted
+++ resolved
@@ -1,12 +1,3 @@
-<<<<<<< HEAD
-// TODO: Refactor and remove use of deprecated methods and unused helper
-// functions
-#![allow(deprecated)]
-#![allow(dead_code)]
-#![cfg(test)]
-
-=======
->>>>>>> efd6a6b5
 use std::{
     net::SocketAddr,
     sync::{Arc, RwLock},
@@ -220,11 +211,7 @@
 
 /// A helper function that creates a `Miner` and returns both the
 /// `Miner` and the `MinerDag`
-<<<<<<< HEAD
-pub(crate) fn create_miner_return_dag() -> (Miner, MinerDag) {
-=======
 pub fn create_miner_return_dag() -> (Miner, MinerDag) {
->>>>>>> efd6a6b5
     let miner = create_miner();
     let dag = miner.dag.clone();
 
