--- conflicted
+++ resolved
@@ -18,7 +18,6 @@
         Some(cli::WasmCommands::Validate(opts)) => {
             commands::validate::run(opts)?;
         }
-<<<<<<< HEAD
         Some(cli::WasmCommands::TestInitDB(opts)) => {
             commands::testinitdb::run(opts)?;
         }
@@ -27,11 +26,10 @@
         }
         Some(cli::WasmCommands::TestContract(opts)) => {
             commands::testcontract::run(opts)?;
-=======
+        }
         Some(cli::WasmCommands::Publish(opts)) => {
             let rt = tokio::runtime::Runtime::new()?;
             let _ = rt.block_on(async { commands::publish::run(opts).await })?;
->>>>>>> 4b7e9e0b
         }
         None => {}
     }
