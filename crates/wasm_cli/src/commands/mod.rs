--- conflicted
+++ resolved
@@ -1,10 +1,7 @@
 pub mod testbalance;
 pub mod describe;
 pub mod execute;
-<<<<<<< HEAD
 pub mod testinitdb;
 pub mod testcontract;
-=======
 pub mod publish;
->>>>>>> 4b7e9e0b
 pub mod validate;