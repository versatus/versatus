// Feature Tags: Block Structure, State Syncing, Block Validation, Block
// Confirmation
use std::{
    collections::{HashSet, LinkedList},
    error::Error,
    fmt,
    net::SocketAddr,
};

use block::{
    block::Block,
    header::BlockHeader,
    invalid::{InvalidBlockError, BlockError},
};
use commands::command::ComponentTypes;
use log::info;
use messages::message_types::MessageType;
use pickledb::{PickleDb, PickleDbDumpPolicy, SerializationMethod};
use reward::reward::RewardState;
use ritelinked::LinkedHashMap;
use serde::{Deserialize, Serialize};
use state::state::NetworkState;
use udp2p::{
    gossip::protocol::GossipMessage,
    protocol::protocol::{Header, Message, MessageKey},
    utils::utils::{timestamp_now, ByteRep},
};
use verifiable::verifiable::Verifiable;
use vrrb_lib::fields::GettableFields;

#[derive(Debug, Clone, Serialize, Deserialize)]
pub struct Blockchain {
    pub genesis: Option<Block>,
    pub child: Option<Block>,
    pub parent: Option<Block>,
    pub chain: LinkedList<BlockHeader>,
    pub chain_db: String, // Path to the chain database.
    pub block_cache: LinkedHashMap<String, Block>,
    pub future_blocks: LinkedHashMap<String, Block>,
    pub invalid: LinkedHashMap<String, Block>,
    pub components_received: HashSet<ComponentTypes>,
    pub updating_state: bool,
    pub processing_backlog: bool,
    pub started_updating: Option<u128>,
    pub state_update_cache: LinkedHashMap<u128, LinkedHashMap<u128, Vec<u8>>>,
}

impl Blockchain {
    pub fn new(path: &str) -> Blockchain {
        Blockchain {
            genesis: None,
            child: None,
            parent: None,
            // TODO: Debate whether Replace??
            chain: LinkedList::new(),
            // TODO: Make optional
            chain_db: path.to_string(),
            block_cache: LinkedHashMap::new(),
            future_blocks: LinkedHashMap::new(),
            invalid: LinkedHashMap::new(),
            components_received: HashSet::new(),
            updating_state: false,
            processing_backlog: false,
            started_updating: None,
            state_update_cache: LinkedHashMap::new(),
        }
    }

    /// Checks if the next block height is valid, i.e. +1 as compared to
    /// previous block.
    pub fn check_next_block_height(&self, block: &Block) -> bool {
        // Check if there is a genesis block
        if self.genesis.is_some() {
            // If so, check if there is a child block
            if let Some(child) = self.child.as_ref() {
                // If so check if the block height is equal to last block's height + 1
                if child.header.block_height + 1 != block.header.block_height {
                    // If not, then return false (invalid height)
                    return false;
                }
            } else {
                // otherwise check if the block height is one
                // if not, return false (invalid height)
                if block.header.block_height != 1 {
                    return false;
                }
            }
        } else {
            // If there is no genesis block, then check if the block height is 0
            // if not, return false
            if block.header.block_height != 0 {
                return false;
            }
        }

        true
    }

    /// Loads the chain from binary and returns a PickleDB instance
    pub fn get_chain_db(&self) -> PickleDb {
        match PickleDb::load(
            self.chain_db.clone(),
            PickleDbDumpPolicy::DumpUponRequest,
            SerializationMethod::Bin,
        ) {
            Ok(nst) => nst,
            Err(_) => PickleDb::new(
                self.chain_db.clone(),
                PickleDbDumpPolicy::DumpUponRequest,
                SerializationMethod::Bin,
            ),
        }
    }

    /// Creates a clone of a PickleDB Instance containing chain data.
    pub fn clone_chain_db(&self) -> PickleDb {
        let db = self.get_chain_db();
        let keys = db.get_all();

        let mut cloned_db = PickleDb::new(
            format!("temp_{}.db", self.chain_db.clone()),
            PickleDbDumpPolicy::NeverDump,
            SerializationMethod::Bin,
        );

        keys.iter().for_each(|k| {
            let block = db.get::<Block>(k);
            if let Some(block) = block {
                if let Err(e) = cloned_db.set(k, &block) {
                    println!(
                        "Error setting block with last_hash {} to cloned_db: {:?}",
                        k, e
                    );
                }
            }
        });

        drop(db);
        cloned_db
    }

    /// Serializes the Chain Database into a string
    pub fn chain_db_to_string(&self) -> String {
        let db = self.clone_chain_db();
        let mut db_map = LinkedHashMap::new();
        let keys = db.get_all();

        for key in keys.iter() {
            let value = db.get::<Block>(key).unwrap();
            let k = key.clone();
            db_map.insert(k, value);
        }

        serde_json::to_string(&db_map).unwrap()
    }

    /// Serializes the Chain Database into a vector of bytes of any size
    pub fn chain_db_to_bytes(&self) -> Vec<u8> {
        self.chain_db_to_string().as_bytes().to_vec()
    }

    /// Deserializes a slice of bytes into a PickleDB Instance
    pub fn chain_db_from_bytes(&self, data: &[u8]) -> PickleDb {
        let db_map = serde_json::from_slice::<LinkedHashMap<String, Block>>(data).unwrap();

        let mut db = PickleDb::new(
            self.clone().chain_db,
            PickleDbDumpPolicy::DumpUponRequest,
            SerializationMethod::Bin,
        );

        db_map.iter().for_each(|(k, v)| {
            if let Err(e) = db.set(k, &v) {
                println!("Error setting block in database: {:?}", e);
            };
        });

        db
    }

    /// Dumps data to a PickleDB Instance
    pub fn dump(&self, block: &Block) -> Result<(), Box<dyn Error>> {
        let mut db = self.get_chain_db();
        if let Err(e) = db.set(&block.header.last_hash, block) {
            return Err(Box::new(e));
        }

        if let Err(e) = db.dump() {
            return Err(Box::new(e));
        }

        Ok(())
    }

    /// Retrieves a block based on the `last_hash` field. Returns an option
    /// (Some(Block) if the block exists in the db, None if it does not)
    pub fn get_block(&self, last_hash: &str) -> Option<Block> {
        let db = self.get_chain_db();
        db.get::<Block>(last_hash)
    }

    /// Processes a block and returns either a result (Ok(()) if the block is
    /// valid, InvalidBlockError if not)
    pub fn process_block(
        &mut self,
        network_state: &NetworkState,
        reward_state: &RewardState,
        block: &Block,
    ) -> Result<(), InvalidBlockError> {
        self.check_block_sequence(block)?;

        if let Some(genesis_block) = &self.genesis {
            if let Some(last_block) = &self.child {
                if let Err(e) = block.valid(
                    last_block,
                    &(network_state.to_owned(), reward_state.to_owned()),
                ) {
                    self.future_blocks
                        .insert(block.clone().header.last_hash, block.clone());
                    Err(e)
                } else {
                    self.parent = self.child.clone();
                    self.child = Some(block.clone());
                    self.chain.push_back(block.header.clone());
                    if self.block_cache.len() == 100 {
                        self.block_cache.pop_back();
                        self.block_cache.insert(block.hash.clone(), block.clone());
                    }

                    if let Err(e) = self.dump(block) {
                        println!("Error dumping block to chain db: {:?}", e);
                    };

                    Ok(())
                }
            } else if let Err(e) = block.valid(
                genesis_block,
                &(network_state.to_owned(), reward_state.to_owned()),
            ) {
                Err(e)
            } else {
                self.child = Some(block.clone());
                self.chain.push_back(block.header.clone());
                if let Err(e) = self.dump(block) {
                    println!("Error dumping block to chain db: {:?}", e);
                };
                Ok(())
            }
        } else {
            // check that this is a valid genesis block.
            if block.header.block_height == 0 {
                if let Ok(true) =
                    block.valid_genesis(&(network_state.to_owned(), reward_state.to_owned()))
                {
                    self.genesis = Some(block.clone());
                    self.child = Some(block.clone());
                    self.block_cache.insert(block.hash.clone(), block.clone());
                    self.chain.push_back(block.header.clone());
                    if let Err(e) = self.dump(block) {
                        println!("Error dumping block to chain db: {:?}", e);
                    };
                    Ok(())
                } else {
                    self.invalid.insert(block.hash.clone(), block.clone());
                    Err(InvalidBlockError {
                        details: BlockError::General,
                    })
                }
            } else {
                // request genesis block.
                self.future_blocks
                    .insert(block.clone().header.last_hash, block.clone());
                Err(InvalidBlockError {
                    details: BlockError::BlockOutOfSequence,
                })
            }
        }
    }

    // TODO: Discuss whether some of, or everything from here down should be moved
    // to a separate module for: a. readability
    // b. efficiency
    // c. to better organize similar functionality

    /// Checks whether the block is in sequence or not.
    pub fn check_block_sequence(&self, block: &Block) -> Result<bool, InvalidBlockError> {
        if self.genesis.is_some() {
            if let Some(child) = self.child.clone() {
                let next_height = child.header.block_height + 1;
<<<<<<< HEAD
                if block.header.block_height > next_height {
                    //I'm missing blocks return BlockOutOfSequence error
                    return Err(InvalidBlockError {
                        details: BlockError::BlockOutOfSequence,
                    });
                } else if block.header.block_height < next_height {
                    return Err(InvalidBlockError {
                        details: BlockError::NotTallestChain,
                    });
                } else {
                    return Ok(true);
                }
            } else {
                if block.header.block_height > 1 {
                    return Err(InvalidBlockError {
                        details: BlockError::BlockOutOfSequence,
                    });
                } else if block.header.block_height < 1 {
                    return Err(InvalidBlockError {
                        details: BlockError::NotTallestChain,
                    });
                } else {
                    return Ok(true);
=======

                match block.header.block_height.cmp(&next_height) {
                    std::cmp::Ordering::Less => Err(InvalidBlockError {
                        details: InvalidBlockErrorReason::NotTallestChain,
                    }),
                    std::cmp::Ordering::Equal => Ok(true),
                    std::cmp::Ordering::Greater =>
                    //I'm missing blocks return BlockOutOfSequence error
                    {
                        Err(InvalidBlockError {
                            details: InvalidBlockErrorReason::BlockOutOfSequence,
                        })
                    },
                }
            } else {
                match block.header.block_height.cmp(&1) {
                    std::cmp::Ordering::Less => Err(InvalidBlockError {
                        details: InvalidBlockErrorReason::NotTallestChain,
                    }),
                    std::cmp::Ordering::Equal => Ok(true),
                    std::cmp::Ordering::Greater => Err(InvalidBlockError {
                        details: InvalidBlockErrorReason::BlockOutOfSequence,
                    }),
>>>>>>> 5ab0762f
                }
            }
        } else if block.header.block_height != 0 {
            Err(InvalidBlockError {
                details: InvalidBlockErrorReason::BlockOutOfSequence,
            })
        } else {
<<<<<<< HEAD
            if block.header.block_height != 0 {
                return Err(InvalidBlockError {
                    details: BlockError::BlockOutOfSequence,
                });
            } else {
                return Ok(true);
            }
=======
            Ok(true)
>>>>>>> 5ab0762f
        }
    }

    /// Puts blocks into an ordered map to process later in the event that the
    /// chain is updating the state.
    pub fn stash_future_blocks(&mut self, block: &Block) {
        self.future_blocks
            .insert(block.clone().header.last_hash, block.clone());
    }

    /// Creates and sends (to transport layer channel for sending to
    /// network/miner) a message in the event of an invalid block
    /// to inform the miner that they proposed an invalid block.
    pub fn send_invalid_block_message(
        &self,
        block: &Block,
        reason: BlockError,
        miner_id: String,
        sender_id: String,
        gossip_tx: std::sync::mpsc::Sender<(SocketAddr, Message)>,
        src: SocketAddr,
    ) {
        let message = MessageType::InvalidBlockMessage {
            block_height: block.clone().header.block_height,
            reason: reason.as_bytes(),
            miner_id,
            sender_id,
        };
        let msg_id = MessageKey::rand();
        let gossip_msg = GossipMessage {
            id: msg_id.inner(),
            data: message.as_bytes(),
            sender: src,
        };
        let head = Header::Gossip;
        let msg = Message {
            head,
            msg: gossip_msg.as_bytes().unwrap(),
        };

        if let Err(e) = gossip_tx.send((src, msg)) {
            println!(
                "Error sending InvalidBlockMessage InvalidBlockHeight to swarm sender: {:?}",
                e
            );
        }
    }

    /// Checks if all state core components have been received
    /// Core components include:
    ///     Genesis Block
    ///     Child (Last) Block
    ///     Parent (Previous block to child) Block
    ///     The current state of the network
    ///     The current network ledger
    pub fn received_core_components(&self) -> bool {
        self.components_received.contains(&ComponentTypes::Genesis)
            && self.components_received.contains(&ComponentTypes::Child)
            && self.components_received.contains(&ComponentTypes::Parent)
            && self
                .components_received
                .contains(&ComponentTypes::NetworkState)
            && self.components_received.contains(&ComponentTypes::Ledger)
    }

    /// Checks how long since the request was sent for state update
    pub fn check_time_since_update_request(&self) -> Option<u128> {
        let now = timestamp_now();
        if let Some(time) = self.started_updating {
            let diff = now.checked_sub(time);
            info!("Time in nanos since last update: {:?}", diff);
            diff
        } else {
            None
        }
    }

    /// Resends the request to update state if too much time has passed
    pub fn request_again(&self) -> bool {
        if let Some(nanos) = self.check_time_since_update_request() {
            nanos > 1000000000
        } else {
            false
        }
    }

    /// Checks if the chain is missing the genesis block
    pub fn check_missing_genesis(&self) -> Option<ComponentTypes> {
        if !self.components_received.contains(&ComponentTypes::Genesis) {
            return Some(ComponentTypes::Genesis);
        }

        None
    }

    /// Checks if the chain is missing the Child Block
    pub fn check_missing_child(&self) -> Option<ComponentTypes> {
        if !self.components_received.contains(&ComponentTypes::Child) {
            return Some(ComponentTypes::Child);
        }

        None
    }

    /// Checks if the chain is missing the Parent Block
    pub fn check_missing_parent(&self) -> Option<ComponentTypes> {
        if !self.components_received.contains(&ComponentTypes::Parent) {
            return Some(ComponentTypes::Parent);
        }

        None
    }

    /// Checks if the chain is missing the current ledger
    pub fn check_missing_ledger(&self) -> Option<ComponentTypes> {
        if !self.components_received.contains(&ComponentTypes::Ledger) {
            return Some(ComponentTypes::Ledger);
        }

        None
    }

    /// Checks if the chain is missing the current network state
    pub fn check_missing_state(&self) -> Option<ComponentTypes> {
        if !self
            .components_received
            .contains(&ComponentTypes::NetworkState)
        {
            return Some(ComponentTypes::NetworkState);
        }

        None
    }

    /// Creates vector of all components missing from the chain.
    pub fn check_missing_components(&self) -> Vec<ComponentTypes> {
        let mut missing = vec![];
        if let Some(component) = self.check_missing_genesis() {
            missing.push(component);
        }

        if let Some(component) = self.check_missing_child() {
            missing.push(component);
        }

        if let Some(component) = self.check_missing_parent() {
            missing.push(component);
        }

        if let Some(component) = self.check_missing_ledger() {
            missing.push(component);
        }

        if let Some(component) = self.check_missing_state() {
            missing.push(component);
        }

        missing
    }

    /// Serializes a chain into bytes
    pub fn as_bytes(&self) -> Vec<u8> {
        self.to_string().as_bytes().to_vec()
    }

    /// Deserialize a slice of bytes into a blockchain
    pub fn from_bytes(data: &[u8]) -> Blockchain {
        serde_json::from_slice::<Blockchain>(data).unwrap()
    }

    /// Serializes a chain into a string
    // TODO: Consider changing the name to `serialize_to_string`
    #[allow(clippy::inherent_to_string_shadow_display)]
    pub fn to_string(&self) -> String {
        serde_json::to_string(self).unwrap()
    }

    /// Deserializes a string slice into a chain
    pub fn from_string(data: &str) -> Blockchain {
        serde_json::from_str(data).unwrap()
    }

    /// Returns a vector of all the field names of a chain.
    pub fn get_field_names(&self) -> Vec<String> {
        vec![
            "genesis".to_string(),
            "child".to_string(),
            "parent".to_string(),
            "chain".to_string(),
            "chain_db".to_string(),
            "block_cache".to_string(),
            "future_blocks".to_string(),
            "invalid".to_string(),
            "updating_state".to_string(),
            "state_update_cache".to_string(),
        ]
    }
}

impl fmt::Display for Blockchain {
    fn fmt(&self, f: &mut fmt::Formatter) -> fmt::Result {
        write!(f, "Blockchain")
    }
}

impl Error for Blockchain {}

impl GettableFields for Blockchain {
    fn get_field(&self, field: &str) -> Option<String> {
        match field {
            "genesis" => self.genesis.clone().map(|g| g.to_string()),
            "child" => self.child.clone().map(|c| c.to_string()),
            "parent" => self.parent.clone().map(|p| p.to_string()),
            "chain" => Some(serde_json::to_string(&self.chain).unwrap()),
            "chain_db" => Some(self.chain_db.clone()),
            "block_cache" => Some(serde_json::to_string(&self.block_cache).unwrap()),
            "future_blocks" => Some(serde_json::to_string(&self.future_blocks).unwrap()),
            "invalid" => Some(serde_json::to_string(&self.invalid).unwrap()),
            "updating_state" => Some(format!("{}", self.updating_state)),
            "state_update_cache" => Some(serde_json::to_string(&self.state_update_cache).unwrap()),
            _ => None,
        }
    }
}<|MERGE_RESOLUTION|>--- conflicted
+++ resolved
@@ -287,8 +287,13 @@
         if self.genesis.is_some() {
             if let Some(child) = self.child.clone() {
                 let next_height = child.header.block_height + 1;
-<<<<<<< HEAD
-                if block.header.block_height > next_height {
+
+                match block.header.block_height.cmp(&next_height) {
+                    std::cmp::Ordering::Less => Err(InvalidBlockError {
+                        details: InvalidBlockErrorReason::NotTallestChain,
+                    }),
+                    std::cmp::Ordering::Equal => Ok(true),
+                    std::cmp::Ordering::Greater =>
                     //I'm missing blocks return BlockOutOfSequence error
                     return Err(InvalidBlockError {
                         details: BlockError::BlockOutOfSequence,
@@ -311,31 +316,6 @@
                     });
                 } else {
                     return Ok(true);
-=======
-
-                match block.header.block_height.cmp(&next_height) {
-                    std::cmp::Ordering::Less => Err(InvalidBlockError {
-                        details: InvalidBlockErrorReason::NotTallestChain,
-                    }),
-                    std::cmp::Ordering::Equal => Ok(true),
-                    std::cmp::Ordering::Greater =>
-                    //I'm missing blocks return BlockOutOfSequence error
-                    {
-                        Err(InvalidBlockError {
-                            details: InvalidBlockErrorReason::BlockOutOfSequence,
-                        })
-                    },
-                }
-            } else {
-                match block.header.block_height.cmp(&1) {
-                    std::cmp::Ordering::Less => Err(InvalidBlockError {
-                        details: InvalidBlockErrorReason::NotTallestChain,
-                    }),
-                    std::cmp::Ordering::Equal => Ok(true),
-                    std::cmp::Ordering::Greater => Err(InvalidBlockError {
-                        details: InvalidBlockErrorReason::BlockOutOfSequence,
-                    }),
->>>>>>> 5ab0762f
                 }
             }
         } else if block.header.block_height != 0 {
@@ -343,7 +323,6 @@
                 details: InvalidBlockErrorReason::BlockOutOfSequence,
             })
         } else {
-<<<<<<< HEAD
             if block.header.block_height != 0 {
                 return Err(InvalidBlockError {
                     details: BlockError::BlockOutOfSequence,
@@ -351,9 +330,6 @@
             } else {
                 return Ok(true);
             }
-=======
-            Ok(true)
->>>>>>> 5ab0762f
         }
     }
 
