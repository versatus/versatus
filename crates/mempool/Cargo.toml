[package]
name = "mempool"
version = "0.1.0"
edition = "2021"

# See more keys and their definitions at https://doc.rust-lang.org/cargo/reference/manifest.html

[dependencies]
evmap = "10.0.2"
serde_json = "1.0.64"
serde = { version = "1.0.101", features = ["derive"] }
vrrb_core = { path = "../vrrb_core" }
primitives = { path = "../primitives" }
left-right = "0.11.5"
indexmap = "1.9.1"
fxhash = "0.2.1"
sha256 = "1.0.2"
bytebuffer = "0.2.1"
ritelinked = { version = "0.3.2", features = ['serde'] }
chrono = "0.4.23"
rand = "0.8.5"
thiserror = "1.0.38"
secp256k1 = { workspace = true }
reqwest = { workspace = true }
tokio = { workspace = true }
<<<<<<< HEAD
anyhow = "1.0"
=======
anyhow = { workspace = true }
>>>>>>> a55e95e2
telemetry = { workspace = true }

[dev-dependencies]
rand = { workspace = true }<|MERGE_RESOLUTION|>--- conflicted
+++ resolved
@@ -23,11 +23,7 @@
 secp256k1 = { workspace = true }
 reqwest = { workspace = true }
 tokio = { workspace = true }
-<<<<<<< HEAD
-anyhow = "1.0"
-=======
 anyhow = { workspace = true }
->>>>>>> a55e95e2
 telemetry = { workspace = true }
 
 [dev-dependencies]
