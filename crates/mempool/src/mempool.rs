use std::{
    collections::{HashMap, HashSet},
    hash::Hash,
    result::Result as StdResult,
};

use fxhash::FxBuildHasher;
use indexmap::IndexMap;
use left_right::{Absorb, ReadHandle, ReadHandleFactory, WriteHandle};
use serde::{Deserialize, Serialize};
use telemetry::{error, info, warn};
use tokio;
use vrrb_core::txn::{TransactionDigest, TxTimestamp, Txn};

use super::error::MempoolError;
use crate::create_tx_indexer;

pub type Result<T> = StdResult<T, MempoolError>;

#[derive(Clone, PartialEq, Eq, Hash, Debug, Serialize, Deserialize, Default)]
pub struct TxnRecord {
    pub txn_id: TransactionDigest,
    pub txn: Txn,
    pub status: TxnStatus,
    pub timestamp: TxTimestamp,
    pub added_timestamp: TxTimestamp,
    pub validated_timestamp: TxTimestamp,
    pub rejected_timestamp: TxTimestamp,
    pub deleted_timestamp: TxTimestamp,
}

impl TxnRecord {
    pub fn new(txn: Txn) -> TxnRecord {
        let added_timestamp = chrono::offset::Utc::now().timestamp();
        let timestamp = txn.timestamp();

        TxnRecord {
            txn_id: txn.id(),
            txn,
            timestamp,
            added_timestamp,
            ..Default::default()
        }
    }

    pub fn new_by_id(txn_id: &TransactionDigest) -> TxnRecord {
        TxnRecord {
            txn_id: txn_id.to_owned(),
            ..Default::default()
        }
    }
}

pub type PoolType = IndexMap<TransactionDigest, TxnRecord, FxBuildHasher>;

#[derive(Debug, Clone, Default, Hash, PartialEq, Eq, Serialize, Deserialize)]
pub enum TxnStatus {
    #[default]
    Pending,
    Valdating,
    Validated,
    Rejected,
}

/// Mempool stores unprocessed transactions
#[derive(Debug, Clone, PartialEq, Eq)]
pub struct Mempool {
    pool: PoolType,
}

pub const DEFAULT_INITIAL_MEMPOOL_CAPACITY: usize = 10000;

impl Default for Mempool {
    fn default() -> Self {
        Mempool {
            pool: PoolType::with_capacity_and_hasher(
                DEFAULT_INITIAL_MEMPOOL_CAPACITY,
                <_>::default(),
            ),
        }
    }
}

impl Mempool {
    pub fn len(&self) -> usize {
        self.pool.len()
    }

    pub fn is_empty(&self) -> bool {
        self.pool.is_empty()
    }
}

#[derive(Debug, Clone, PartialEq, Eq)]
pub enum MempoolOp {
    Add(TxnRecord),
    Remove(TransactionDigest),
}

impl Absorb<MempoolOp> for Mempool {
    fn absorb_first(&mut self, op: &mut MempoolOp, _: &Self) {
        match op {
            MempoolOp::Add(record) => {
                self.pool.insert(record.txn_id.clone(), record.clone());
            },
            MempoolOp::Remove(id) => {
                self.pool.remove(id);
            },
        }
    }

    fn sync_with(&mut self, first: &Self) {
        *self = first.clone();
    }
}

pub trait FetchFiltered {
    fn fetch_filtered<F>(&self, amount: u32, f: F) -> Vec<TxnRecord>
    where
        F: FnMut(&TransactionDigest, &mut TxnRecord) -> bool;
}

impl FetchFiltered for ReadHandle<Mempool> {
    fn fetch_filtered<F>(&self, amount: u32, f: F) -> Vec<TxnRecord>
    where
        F: FnMut(&TransactionDigest, &mut TxnRecord) -> bool,
    {
        if let Some(map) = self.enter().map(|guard| guard.clone()) {
            let mut result = map.pool;
            result.retain(f);
            let mut returned = Vec::<TxnRecord>::new();
            for (_, v) in &result {
                returned.push(v.clone());
            }
            // TODO:  Error - length
            return returned[0..amount as usize].to_vec();
        };
        Vec::<TxnRecord>::new()
    }
}

#[derive(Debug)]
pub struct LeftRightMempool {
    pub read: ReadHandle<Mempool>,
    pub write: WriteHandle<Mempool, MempoolOp>,
}

impl Default for LeftRightMempool {
    fn default() -> Self {
        let (write, read) = left_right::new::<Mempool, MempoolOp>();

        LeftRightMempool { read, write }
    }
}

impl LeftRightMempool {
    /// Creates new Mempool DB
    pub fn new() -> Self {
        Self::default()
    }

    /// Getter for Mempool DB
    pub fn pool(&self) -> PoolType {
        self.read
            .enter()
            .map(|guard| guard.clone())
            .unwrap_or_default()
            .pool
    }

    /// Getter for Mempool DB
    #[deprecated]
    pub fn handle(&self) -> Option<Mempool> {
        self.read.enter().map(|guard| guard.clone())
    }

    /// Returns a new MempoolReadHandleFactory, to simplify multithread access.
    pub fn factory(&self) -> MempoolReadHandleFactory {
        let factory = self.read.factory();

        MempoolReadHandleFactory { factory }
    }

    /// Adds a new transaction, makes sure it is unique in db.
    /// Pushes to the ReadHandle.
    #[deprecated(note = "use Self::insert instead")]
    pub fn add_txn(&mut self, txn: &Txn, _status: TxnStatus) -> Result<()> {
        self.insert(txn.to_owned())?;
        Ok(())
    }

    pub fn insert(&mut self, txn: Txn) -> Result<usize> {
        let txn_record = TxnRecord::new(txn);
<<<<<<< HEAD

        self.write
            .append(MempoolOp::Add(txn_record.to_owned()))
            .publish();

        tokio::spawn(async move {
            match create_tx_indexer(&txn_record).await {
                Ok(_) => {
                    info!("Successfully sent TxnRecord to block explorer indexer");
                },
                Err(e) => {
                    warn!("Error sending TxnRecord to block explorer indexer {}", e);
                },
            }
        });

        Ok(())
=======
        self.write.append(MempoolOp::Add(txn_record)).publish();

        Ok(self.size_in_kilobytes())
>>>>>>> 2e8db4f1
    }

    /// Retrieves a single transaction identified by id, makes sure it exists in
    /// db
    pub fn get_txn(&mut self, txn_hash: &TransactionDigest) -> Option<Txn> {
        if let Some(record) = self.get(txn_hash) {
            return Some(record.txn);
        }
        None
    }

    /// Getter for an entire pending Txn record
    pub fn get(&mut self, txn_id: &TransactionDigest) -> Option<TxnRecord> {
        if txn_id.to_string().is_empty() {
            return None;
        }

        self.pool().get(txn_id).cloned()
    }

    /// It fetches the transactions from the pool and returns them.
    ///
    /// Arguments:
    ///
    /// * `num_of_txns`: The number of transactions to fetch from the pool.
    ///
    /// Returns:
    ///
    /// A vector of tuples of type (TxHashString, TxnRecord)
    pub fn fetch_txns(&mut self, num_of_txns: usize) -> Vec<(TransactionDigest, TxnRecord)> {
        let mut txns_records = vec![];
        for i in 0..num_of_txns {
            if i == self.pool().len() {
                break;
            }
            if let Some(txn_data) = self.pool().pop() {
                txns_records.push(txn_data);
            }
        }
        txns_records
    }

    /// Adds a batch of new transaction, makes sure that each is unique in db.
    /// Pushes to ReadHandle after processing of the entire batch.
    #[deprecated(note = "use extend instead")]
    pub fn add_txn_batch(
        &mut self,
        txn_batch: &HashSet<Txn>,
        _txns_status: TxnStatus,
    ) -> Result<()> {
        self.extend(txn_batch.clone())
    }

    pub fn extend(&mut self, txn_batch: HashSet<Txn>) -> Result<()> {
        txn_batch.into_iter().for_each(|t| {
            self.write.append(MempoolOp::Add(TxnRecord::new(t)));
        });

        self.publish();
        Ok(())
    }

    pub fn extend_with_records(&mut self, record_batch: HashSet<TxnRecord>) -> Result<()> {
        record_batch.into_iter().for_each(|t| {
            self.write.append(MempoolOp::Add(t));
        });

        self.publish();
        Ok(())
    }

    /// Removes a single transaction identified by id, makes sure it exists in
    /// db. Pushes to the ReadHandle.
    #[deprecated]
    pub fn remove_txn_by_id(&mut self, txn_hash: &TransactionDigest) -> Result<()> {
        self.remove(txn_hash)
    }

    /// Removes a single transaction identified by itself, makes sure it exists
    /// in db. Pushes to the ReadHandle.
    #[deprecated]
    pub fn remove_txn(&mut self, txn: &Txn, _status: TxnStatus) -> Result<()> {
        self.remove(&txn.id())
    }

    pub fn remove(&mut self, id: &TransactionDigest) -> Result<()> {
        self.write
            .append(MempoolOp::Remove(id.to_owned()))
            .publish();
        Ok(())
    }

    /// Removes a batch of transactions, makes sure that each is unique in db.
    /// Pushes to ReadHandle after processing of the entire batch.
    #[deprecated]
    pub fn remove_txn_batch(
        &mut self,
        txn_batch: &HashSet<Txn>,
        _txns_status: TxnStatus,
    ) -> Result<()> {
        txn_batch.iter().for_each(|t| {
            self.write.append(MempoolOp::Remove(t.id()));
        });

        self.publish();

        Ok(())
    }

    pub fn remove_txns(&mut self, txn_batch: &HashSet<TransactionDigest>) -> Result<()> {
        txn_batch.iter().for_each(|t| {
            self.write.append(MempoolOp::Remove(t.to_owned()));
        });

        self.publish();

        Ok(())
    }

    /// Was the Txn validated ? And when ?
    // TODO: rethink validated txn storage
    pub fn is_txn_validated(&mut self, txn: &Txn) -> Result<TxTimestamp> {
        match self.get(&txn.digest()) {
            Some(found) if matches!(found.status, TxnStatus::Validated) => {
                Ok(found.validated_timestamp)
            },
            _ => Err(MempoolError::TransactionNotFound(txn.digest())),
        }
    }

    /// Retrieves actual size of the mempooldb.
    pub fn size(&self) -> usize {
        self.pool().len()
    }

    /// Retrieves actual size of the mempooldb in Kilobytes.
    pub fn size_in_kilobytes(&self) -> usize {
        let txn_size_factor = std::mem::size_of::<Txn>();
        let mempool_items = self.size();

        (mempool_items * txn_size_factor) / 1024
    }

    /// Pushes changes to Reader.
    fn publish(&mut self) {
        self.write.publish();
    }
}

impl From<PoolType> for LeftRightMempool {
    fn from(pool: PoolType) -> Self {
        let (write, read) = left_right::new::<Mempool, MempoolOp>();
        let mut mempool_db = Self { read, write };

        let records = pool.values().cloned().collect::<HashSet<TxnRecord>>();

        mempool_db.extend_with_records(records).unwrap_or_default();

        mempool_db
    }
}

impl Clone for LeftRightMempool {
    fn clone(&self) -> Self {
        Self::from(self.pool())
    }
}

#[derive(Clone, Debug)]
pub struct MempoolReadHandleFactory {
    factory: ReadHandleFactory<Mempool>,
}

impl MempoolReadHandleFactory {
    pub fn handle(&self) -> PoolType {
        self.factory
            .handle()
            .enter()
            .map(|guard| guard.clone())
            .unwrap_or_default()
            .pool
    }

    /// Returns a hash map of all the key value pairs within the mempool
    pub fn entries(&self) -> HashMap<TransactionDigest, TxnRecord> {
        self.handle()
            .values()
            .cloned()
            .map(|record| (record.txn_id.clone(), record))
            .collect()
    }

    /// Returns a vector of all transactions within the mempool
    pub fn values(&self) -> Vec<Txn> {
        self.handle()
            .values()
            .cloned()
            .map(|record| (record.txn))
            .collect()
    }

    pub fn get(&self, digest: &TransactionDigest) -> Option<TxnRecord> {
        if let Some(record) = self.handle().get(digest) {
            return Some(record.clone());
        }
        None
    }
}<|MERGE_RESOLUTION|>--- conflicted
+++ resolved
@@ -191,7 +191,6 @@
 
     pub fn insert(&mut self, txn: Txn) -> Result<usize> {
         let txn_record = TxnRecord::new(txn);
-<<<<<<< HEAD
 
         self.write
             .append(MempoolOp::Add(txn_record.to_owned()))
@@ -208,12 +207,7 @@
             }
         });
 
-        Ok(())
-=======
-        self.write.append(MempoolOp::Add(txn_record)).publish();
-
         Ok(self.size_in_kilobytes())
->>>>>>> 2e8db4f1
     }
 
     /// Retrieves a single transaction identified by id, makes sure it exists in
